/* Basics
------------------------------------------------------- */
/* the root element of iD */
.ideditor {
    height: 100%;
    width: 100%;
    margin: 0;
    padding: 0;
    border: 0;
    overflow: hidden;

    /* Establish a local stacking context so all elements within iD are on the
       same layer relative to elements outside iD - #7457.
       https://developer.mozilla.org/en-US/docs/Web/CSS/CSS_Positioning/Understanding_z_index/The_stacking_context
    */
    position: relative;
    z-index: 0;

    font: normal 12px/1.6667 ui-sans-serif, "-apple-system", BlinkMacSystemFont,
        "Segoe UI", "Roboto", "Oxygen", "Ubuntu", "Cantarell",
        "Fira Sans", "Droid Sans", "Helvetica Neue", "Arial",
        sans-serif;
    color: #333;

    touch-action: none;
    -ms-user-select: none;
    -ms-content-zooming: none;
}
.ideditor div {
    /* disable pinch-to-zoom of the UI on touch devices */
    touch-action: pan-x pan-y;
}

.main-content {
    position: relative;
    display: flex;
    flex-direction: column;
    overflow: hidden;
    height: 100%;
    touch-action: none;
}

.main-content.active {
    filter: none !important;
    transition-duration: 200ms;
}

.main-content.inactive {
    filter: grayscale(80%) brightness(80%);
    transition-duration: 200ms;
}

#ideditor-defs {
    /* Can't be display: none or the clippaths are ignored. */
    position: absolute;
    width: 0;
    height: 0;
}

div, textarea, label, input, form, span, ul, li, ol, a, button, h1, h2, h3, h4, h5, p, img {
    box-sizing: border-box;
}

a, button, input, textarea {
    -webkit-tap-highlight-color: rgba(0,0,0,0);
    -webkit-touch-callout: none;
}

ul li {
    list-style: none;
}

a,
button {
    cursor: pointer;
}

h2 {
    font-size: 25px;
    line-height: 1.25;
    font-weight: bold;
    margin-bottom: 20px;
}

h3:last-child,
h2:last-child,
h4:last-child { margin-bottom: 0;}

h3 {
    font-size: 16px;
    line-height: 1.25;
    font-weight: bold;
    margin-bottom: 10px;
}
h4, h5 {
    font-size: 12px;
    font-weight: bold;
    padding-bottom: 10px;
}

button:focus,
textarea:focus,
input[type=text]:focus,
input[type=search]:focus,
input[type=number]:focus,
input[type=url]:focus,
input[type=tel]:focus,
input[type=email]:focus,
input[type=date]:focus {
    outline-color: transparent;
    outline-style: none;
}

::placeholder {
    color: #aaa;
    opacity: 1; /* Firefox */
}

p {
    font-size: 12px;
    margin: 0;
    padding: 0;
}
p:last-child {
    padding-bottom: 0;
}
em {
    font-style: italic;
}
strong {
    font-weight: bold;
}
a,
a:visited,
a:active {
    color: #7092ff;
}
a:focus {
    color: #597be7;
}
@media (hover: hover) {
    a:hover {
        color: #597be7;
    }
}
kbd {
    display: inline-block;
    text-align: center;
    padding: 3px 5px;
    font-size: 11px;
    line-height: 1.3;
    min-width: 0.9em;
    vertical-align: baseline;
    background-color: #fcfcfc;
    border: solid 1px #ccc;
    margin: 0 2px;
    border-bottom-color: #bbb;
    border-radius: 3px;
    box-shadow: inset 0 -1px 0 #bbb;
}

code {
    font-family: ui-monospace, monospace, monospace;
    background: rgba(174, 174, 174, 0.25);
    padding: 1px 2px;
}

/* Forms
------------------------------------------------------- */
textarea,
input[type=text],
input[type=search],
input[type=number],
input[type=url],
input[type=tel],
input[type=email],
input[type=date] {
    background-color: #fff;
    color: #333;
    border: 1px solid #ccc;
    padding: 0px 10px 0px 10px;
    border-radius: 4px;
    text-overflow: ellipsis;
    overflow: auto;
}
input[type=text],
input[type=search],
input[type=number],
input[type=url],
input[type=tel],
input[type=email],
input[type=date] {
    /* need this since line-height interpretation may vary by font or browser */
    height: 2.585em;
}
textarea  {
    min-height: 2em;
    padding-top: 5px;
    padding-bottom: 5px;
    resize: vertical;
    font:normal 12px/20px "-apple-system", BlinkMacSystemFont,
        "Segoe UI", "Roboto", "Oxygen", "Ubuntu", "Cantarell",
        "Fira Sans", "Droid Sans", "Helvetica Neue", "Arial",
        sans-serif;
}

textarea:active,
input:active,
textarea:focus,
input:focus {
    background-color: #f1f1f1;
}

textarea.disabled,
input.disabled {
    color: #777;
    background-color: #eee;
    cursor: not-allowed;
}

input[type="checkbox"],
input[type="radio"] {
    width: 14px;
    height: 14px;
    margin-right: 5px;
    cursor: pointer;
    vertical-align: middle;
}
.ideditor[dir='rtl'] input[type="checkbox"],
.ideditor[dir='rtl'] input[type="radio"] {
    margin-left: 5px;
    margin-right: 0;
}

input.mixed::placeholder,
textarea.mixed::placeholder {
    font-style: italic;
}

/* keytraps need to be invisible yet not be display:none or visibility:hidden */
.keytrap {
    width: 0;
    height: 0;
    padding: 0;
    margin: 0;
    border: 0;
}

/* tables */
table {
    background-color: #fff;
    border-collapse: collapse;
    width: 100%;
    border-spacing: 0;
}
table th {
    text-align: left;
}
table.tags, table.tags td, table.tags th {
    border: 1px solid #ccc;
    padding: 4px;
}

::-ms-clear {
   display: none;
}

/* Grid
------------------------------------------------------- */
.col6  { float: left; width: 50.0000%; max-width: 600px; }
.col12 { float: left; width: 100.0000%; }


/* Utility Classes
------------------------------------------------------- */
.fillL {
    background: #fff;
    color: #333;
}
.fillL2 {
    background: #f6f6f6;
    color: #333;
}
.fillL3 {
    background: #ececec;
    color: #333;
}
.fillD {
    background: rgba(0,0,0,.5);
    color: #fff;
}
.fillD2 {
    background: rgba(0,0,0,.75);
    color: #fff;
}

.fl { float: left;}
.fr { float: right;}
.al { left: 0; }
.ar { right: 0; }

input.hide,
textarea.hide,
div.hide,
form.hide,
button.hide,
a.hide,
ul.hide,
li.hide {
    display: none;
}

.deemphasize {
    color: #a9a9a9;
}
.content {
    box-shadow: 0 0 30px 0 rgba(0, 0, 0, 0.25);
}
.loading {
    background: url(img/loader_bg.gif);
    background-size: 5px 5px;
}


/* Buttons
------------------------------------------------------- */
button {
    text-align: center;
    border: 0;
    background: #fff;
    color: #333;
    font-size: 12px;
    display: inline-block;
    border-radius: 4px;
}

button:focus,
button:active,
/* we want to fake hovering sometimes */
button.hover {
    background-color: #ececec;
}
@media (hover: hover) {
    button:hover {
        background-color: #ececec;
    }
}
button.active {
    background: #7092ff;
}
button.disabled {
    background-color: rgba(255,255,255,.25);
    color: rgba(0,0,0,.4);
    cursor: not-allowed;
}

.joined > * {
    border-radius: 0;
    border-right: 1px solid rgba(0,0,0,.5);
}
.ideditor[dir='rtl'] .joined > * {
    border-left: 1px solid rgba(0,0,0,.5);
    border-right: none;
}

.fillL .joined > * {
    border-right: 1px solid #fff;
}
.joined > *:first-child {
    border-radius: 4px 0 0 4px;
}
.ideditor[dir='rtl'] .joined > *:first-child {
    border-radius: 0 4px 4px 0;
}
.joined > *:last-child {
    border-right-width: 0;
    border-radius: 0 4px 4px 0;
}
.ideditor[dir='rtl'] .joined > *.bar-button:last-child {
    border-radius: 4px 0 0 4px;
}


/* Action buttons */
button.action {
    background: #7092ff;
    color: #fff;
    font-weight: bold;
}
button.action:focus,
button.action:active {
    background: #597be7;
}
button.secondary-action {
    background: #ececec;
    font-weight: bold;
}
button.secondary-action:focus,
button.secondary-action:active {
    background: #cccccc;
}

button.action.disabled,
button[disabled].action {
    background: #cccccc;
    color: #888;
    cursor: not-allowed;
}

button.action,
button.secondary-action {
    padding: 10px 5px;
}

@media (hover: hover) {
    button.action:hover {
        background: #597be7;
    }
    button.secondary-action:hover {
        background: #cccccc;
    }
    button.action.disabled:hover,
    button[disabled].action:hover {
        background: #cccccc;
        color: #888;
        cursor: not-allowed;
    }
}


/* Icons
------------------------------------------------------- */
.icon {
    vertical-align: middle;
    width: 20px;
    height: 20px;
}

.icon.operation use {
    fill: #222;
    color: #79f;
}
button.disabled .icon.operation use,
.icon.operation.disabled use {
    fill: rgba(32,32,32,.2);
    color: rgba(40,40,40,.2);
}

.icon.monochrome use {
    fill: currentColor;
}

.icon.inline {
    vertical-align: text-top;
    display: inline-block;
    width: 1.17em;
    height: 1.17em;
    margin: 0px 3px;
}

.icon.pre-text {
    margin-right: 5px;
}
.ideditor[dir='rtl'] .icon.pre-text {
    margin-left: 5px;
    margin-right: 0;
}

.icon.pre-text.user-icon {
    margin-left: 5px;
    margin-right: 5px;
}

.icon.light {
    color: #fff;
    fill: currentColor;
}
.icon.created {
    color: #00ca07;
}
.icon.modified {
    color: #666;
}
.icon.deleted {
    color: #ea0000;
}

.user-icon {
    max-height: 20px;
    max-width: 20px;
    height: auto;
    width: auto;
    border-radius: 3px;
}

.icon-annotation {
    color: #333;
}


/* Toolbar / Persistent UI Elements
------------------------------------------------------- */
.top-toolbar-wrap {
    position: relative;
    z-index: 101;
}
.top-toolbar {
    display: flex;
    flex-flow: row nowrap;
    justify-content: space-between;
    padding: 10px 0 0 0;
    overflow-x: auto;
    overflow-y: hidden;
    height: 100%;
    width: 100%;

    /* hide scrollbar but allow scrolling */
    scrollbar-width: none; /* Firefox */
    -ms-overflow-style: none; /* IE, Edge */
}
.top-toolbar::-webkit-scrollbar {
    display: none; /* Chrome, Safari, Opera */
}
.top-toolbar .toolbar-item {
    display: flex;
    flex: 0 1 auto;
    flex-flow: column wrap;
    justify-content: center;
}
.top-toolbar .toolbar-item .item-content {
    display: flex;
    flex: 0 1 auto;
    flex-flow: row nowrap;
    justify-content: center;
    height: 40px;
    width: auto;
    margin: 0 5px;
}
.ideditor[dir='ltr'] .top-toolbar .toolbar-item:last-child .item-content,
.ideditor[dir='rtl'] .top-toolbar .toolbar-item:first-child .item-content {
    margin-right: 10px;
}
.ideditor[dir='ltr'] .top-toolbar .toolbar-item:first-child .item-content,
.ideditor[dir='rtl'] .top-toolbar .toolbar-item:last-child .item-content {
    margin-left: 10px;
}
.ideditor[dir='ltr'] .top-toolbar .toolbar-item:last-child .item-label,
.ideditor[dir='rtl'] .top-toolbar .toolbar-item:first-child .item-label {
    padding-right: 5px;
}
.ideditor[dir='ltr'] .top-toolbar .toolbar-item:first-child .item-label,
.ideditor[dir='rtl'] .top-toolbar .toolbar-item:last-child .item-label {
    padding-left: 5px;
}
.top-toolbar .toolbar-item .item-label {
    text-align: center;
    font-size: 11px;
    white-space: nowrap;
    margin: 1px 2px 2px 2px;
}
.top-toolbar .toolbar-item.spacer {
    width: 100%;
    flex-grow: 2;
}
.top-toolbar .toolbar-item:first-child {
    justify-content: flex-start;
}
.top-toolbar .toolbar-item:last-child {
    justify-content: flex-end;
}
.top-toolbar .toolbar-item:empty:not(.spacer) {
    display: none;
}
button.bar-button {
    flex: 0 0 auto;
    flex-flow: row nowrap;
    align-items: center;
    padding: 0 10px;
    min-width: 30px;
    white-space: nowrap;
    display: flex;
    font-weight: bold;
}
button.bar-button .icon {
    flex: 0 0 20px;
}
button.bar-button .label {
    flex: 0 1 auto;
    padding: 0 5px;
}

button.bar-button.dragging {
    opacity: 0.75;
    z-index: 200;
}
button.bar-button.dragging .tooltip {
    display: none;
}
button.bar-button.dragging.removing {
    cursor: url(img/cursor-select-remove.png), pointer;
}

button.save .count {
    display: inline-block;
    min-width: 32px;
    text-align: center;
}

.help-pane svg.icon.inline.add-note,
button.add-note svg.icon {
    height: 15px;
    width: 15px;
    color: rgba(0,0,0,0.25);
    stroke: #333;
    stroke-width: 60px;
    margin-top: 3px;
}
button.add-note svg.icon {
    margin-left: unset;
    margin-right: 4px;
}
.ideditor[dir='rtl'] button.add-note svg.icon {
    margin-left: 4px;
    margin-right: unset;
}
.help-pane svg.icon.inline.add-note {
    margin-left: 3px;
    margin-right: 3px;
}

.spinner {
    opacity: .5;
    position: absolute;
    right: 4px;
    bottom: 4px;
    height: 20px;
    width: 20px;
}
.spinner img {
    height: 100%;
    width: 100%;
    background: transparent;
    border-radius: 100%;
}
.ideditor[dir='rtl'] .spinner img {
    transform: scaleX(-1);
    filter: FlipH;
    -ms-filter: "FlipH";
}


.top-toolbar.narrow .spinner,
.top-toolbar.narrow button.bar-button .label {
    display: none;
}
.top-toolbar.narrow button .count {
    border-left-width: 0;
    border-right-width: 0;
}

.ideditor[dir='ltr'] .undo-redo button:first-of-type {
    margin-right: 1px;
}
.ideditor[dir='rtl'] .undo-redo button:first-of-type {
    margin-left: 1px;
}

/* Header for modals / panes
------------------------------------------------------- */
.header {
    border-bottom: 1px solid #ccc;
    padding: 20px 40px;
    position: relative;
    display: flex;
    align-items: center;
    justify-content: center;
    flex: 0 0 auto;
}

.header h3 {
    text-align: center;
    margin-bottom: 0;
    text-overflow: ellipsis;
    overflow: hidden;
    padding: 0;
}

.header button,
.modal > button {
    border-radius: 0;
    width: 40px;
    text-align: center;
    overflow: hidden;
}

.header button {
    position: relative;
    height: 100%;
}

.field-help-title button.close,
.sidebar .header button.close,
.preset-list-pane .header button.preset-choose {
    position: absolute;
    right: 0;
    top: 0;
}
.ideditor[dir='rtl'] .field-help-title button.close,
.ideditor[dir='rtl'] .sidebar .header button.close,
.ideditor[dir='rtl'] .preset-list-pane .header button.preset-choose {
    left: 0;
    right: auto;
}

.entity-editor-pane .header button.preset-choose {
    position: absolute;
    left: 0;
    top: 0;
}
.ideditor[dir='rtl'] .entity-editor-pane .header button.preset-choose {
    left: auto;
    right: 0;
}

.preset-choose {
    font-size: 16px;
    line-height: 1.25;
    font-weight: bold;
}

.modal > button {
    position: absolute;
    right: 0;
    top: 0;
    height: 59px;
    z-index: 50;
}
.ideditor[dir='rtl'] .modal > button {
    left: 0;
    right: unset;
}

.footer {
    position: absolute;
    bottom: 0;
    margin: 0;
    padding: 0 15px;
    border-top: 1px solid #ccc;
    background-color: #f6f6f6;
    width: 100%;
    height: 2.5em;
    z-index: 1;
    flex-wrap: wrap;
    justify-content: space-between;
    align-items: center;
    list-style: none;
    display: flex;
}

.footer > a {
    justify-content: center;
}

/* Hide/Toggle collapsible sections (aka Disclosure)
------------------------------------------------------- */
.hide-toggle .icon.pre-text {
    vertical-align: middle;
    width: 16px;
    height: 16px;
    margin-top: -3px;
}

a:visited.hide-toggle,
a.hide-toggle {
    display: inline-block;
    font-size: 14px;
    font-weight: bold;
    margin-bottom: 5px;
}


/* Sidebar / Inspector
------------------------------------------------------- */
.sidebar {
    position: relative;
    float: left;
    height: 100%;
    z-index: 10;
    background: #f6f6f6;
    -ms-user-select: element;
    border: 0px solid #ccc;
    border-right-width: 1px;
}
.ideditor[dir='rtl'] .sidebar {
    float: right;
    border-right-width: 0px;
    border-left-width: 1px;
}

.sidebar-resizer {
    position: absolute;
    top: 0;
    right: -10px;
    width: 10px;
    height: 100%;
    cursor: col-resize;
    /* disable drag-to-select */
    user-select: none;
}
.ideditor[dir='rtl'] .sidebar-resizer {
    right: auto;
    left: -6px;
}

.sidebar.collapsed > *:not(.sidebar-resizer) {
    display: none;
}
.sidebar.collapsed .sidebar-resizer {
    /* make target wider to avoid the user accidentally resizing window */
    width: 10px;
    right: -10px;
}
.ideditor[dir='rtl'] .sidebar.collapsed .sidebar-resizer {
    left: -10px;
}

.sidebar-component {
    position: absolute;
    top: 0;
    left: 0;
    bottom: 0;
    right: 0;
    display: flex;
    flex-direction: column;
}

.sidebar-component .body {
    width: 100%;
    height: 100%;
    overflow: auto;
    position: relative;
}

.panewrap {
    position: absolute;
    width: 200%;
    height: 100%;
    right: -100%;
}

.pane {
    position: absolute;
    width: 50%;
    top: 0;
    bottom: 2.5em;
    display: flex;
    flex-direction: column;
}

.pane:first-child {
    left: 0;
}

.pane:last-child {
    right: 0;
}
.feature-list-pane {
    display: flex;
    flex-direction: column;
    height: 100%;
}

.inspector-wrap {
    width: 100%;
    height: 100%;
    overflow: hidden;
    position: relative;
}

.inspector-hidden {
    display: none;
}

.inspector-body {
    overflow-y: scroll;
    overflow-x: hidden;
    position: relative;
    height: 100%;
    flex: 1 1 100%;
}
.entity-editor {
    padding: 20px;
}
/* preserve extra space at bottom of inspector to allow for dropdown options - #5280 */
.entity-editor > div:last-child {
    margin-bottom: 150px;
}

.sidebar .search-header {
    position: relative;
    overflow: hidden;
    flex: 0 0 auto;
}
.sidebar .search-header .icon {
    display: inline-block;
    position: absolute;
    left: 10px;
    height: 100%;
    pointer-events: none;
}
.ideditor[dir='rtl'] .sidebar .search-header .icon {
    left: auto;
    right: 10px;
}

.sidebar .search-header input {
    width: 100%;
    padding: 0 10px;
    height: 3em;
    border-radius: 0;
    border-width: 0;
    border-bottom-width: 1px;
    text-indent: 30px;
    font-size: 18px;
    font-weight: bold;
}

.section:not(:last-child),
.map-pane .section {
    margin-bottom: 30px;
}


/* Feature List / Search Results
------------------------------------------------------- */
.feature-list  {
    width: 100%;
}
.no-results-item,
.feature-list-item {
    width: 100%;
    position: relative;
    border-bottom: 1px solid #ccc;
    border-radius: 0;
}
.no-results-item {
    padding: 10px;
    font-weight: bold;
}

.geocode-item {
    width: 100%;
    max-width: 200px;
    margin: 30px auto;
    min-height: 40px;
}

.feature-list-item {
    display: flex;
}
.feature-list-item .label {
    text-align: left;
    padding: 10px;
    white-space: nowrap;
    text-overflow: ellipsis;
    overflow: hidden;
    flex: 1 1 auto;
}
.ideditor[dir='rtl'] .feature-list-item .label {
    text-align: right;
}

.feature-list-item .label .icon {
    opacity: .5;
}
.feature-list-item .close {
    padding: 10px;

}
.feature-list-item .close .icon {
    opacity: 0.5;
}
.feature-list-item .entity-type {
    color: #7092ff;
    font-weight: bold;
}
.feature-list-item:active .entity-type,
.feature-list-item:focus .entity-type {
    color: #597be7;
}
@media (hover: hover) {
    .feature-list-item:hover .entity-type {
        color: #597be7;
    }
}
.feature-list-item .entity-name {
    color: #666;
    padding-left: 10px;
}
.ideditor[dir='rtl'] .feature-list-item .entity-name {
    padding-left: 0;
    padding-right: 10px;
}
.section-selected-features .feature-list {
    border: 1px solid #ccc;
    border-radius: 4px;
    overflow: hidden;
    margin-top: 5px;
}
.section-selected-features .feature-list-item:last-child {
    border: none;
}
.ideditor[dir='ltr'] .section-selected-features .feature-list-item > button:not(:first-child) {
    border-top-left-radius: 0;
    border-bottom-left-radius: 0;
}
.ideditor[dir='rtl'] .section-selected-features .feature-list-item > button:not(:last-child) {
    border-top-right-radius: 0;
    border-bottom-right-radius: 0;
}
.ideditor[dir='ltr'] .section-selected-features .feature-list-item > button:not(:last-child) {
    border-top-right-radius: 0;
    border-bottom-right-radius: 0;
}
.ideditor[dir='rtl'] .section-selected-features .feature-list-item > button:not(:last-child) {
    border-top-left-radius: 0;
    border-bottom-left-radius: 0;
}

/* Preset List and Icons
------------------------------------------------------- */
.preset-list  {
    width: 100%;
    padding: 20px 20px 10px 20px;
}

.preset-list-item {
    margin-bottom: 10px;
    position: static;
}

.preset-list-button-wrap {
    min-height: 62px;
    display: flex;
    border: 1px solid #ccc;
    border-radius: 4px;
}

.preset-list-button {
    width: 100%;
    height: 100%;
    position: relative;
    display: flex;
    align-items: center;
}

.preset-list.filtered .preset-list-item:first-child .preset-list-button {
    background: #ececec;
}

.preset-icon-container {
    position: relative;
    width: 60px;
    height: 60px;
    text-align: center;
    display: flex;
    align-items: center;
    justify-content: center;
    flex: 0 0 auto;
}
.preset-icon-container.small {
    width: 40px;
    height: 40px;
    flex: 0 0 auto;
}
.preset-icon-container img.image-icon {
    width: 50px;
    height: 50px;
    object-fit: contain;
    border-radius: 2px;
    z-index: 2;
    visibility: hidden;
}
.preset-icon-container.showing-img img.image-icon {
    visibility: visible;
}
.preset-icon-container.showing-img *:not(.image-icon) {
    visibility: hidden;
}

.preset-icon-point-border path {
    stroke: #333;
    stroke-width: 1.2;
    fill: transparent;
}

.preset-icon-category-border path {
    stroke: #999;
    stroke-width: 1px;
    fill: transparent;
    backface-visibility: hidden;
    vector-effect: non-scaling-stroke;
}

.preset-icon-line {
    margin: auto;
    position: absolute;
    left: 0;
    right: 0;
    top: 0;
    width: 100%;
    height: 100%;
}
.preset-icon-container path {
    cursor: inherit;
}
.preset-icon-container circle.vertex {
    fill: #fff;
    stroke: rgba(0, 0, 0, 0.25);
}
.preset-icon-fill circle.midpoint {
    fill: transparent;
    stroke: rgba(0, 0, 0, 0.25);
}
/* use a consistent stroke width */
.preset-icon-container path.line.stroke {
    stroke-width: 2 !important;
}
.preset-icon-container path.line.casing {
    stroke-width: 4 !important;
}

.preset-icon-fill {
    margin: auto;
    position: absolute;
    width: 100%;
    height: 100%;
    left: 0;
    top: 0;
}
.preset-icon-container svg,
.preset-icon-container svg > * {
    cursor: inherit !important;
}
.preset-icon-fill path.area.stroke {
    fill: transparent;
}

.preset-icon-fill-vertex circle {
    stroke-width: 1.5px;
    stroke: #333;
    fill: #efefef;
    backface-visibility: hidden;
}

.preset-icon {
    width: 100%;
    height:100%;
    position: absolute;
    z-index: 1;
}
.preset-icon .icon {
    position: absolute;
    margin: auto;
    left: 0;
    right: 0;
    width: 100%;
    height: 100%;
    transform: scale(0.48);
}
.preset-icon-container.small .preset-icon.point-geom .icon {
    transform: translateY(-7%) scale(0.27);
}
.preset-icon-container.small .preset-icon.point-geom.preset-icon-iD .icon {
    transform: translateY(-9%) scale(0.5);
}
.preset-icon.framed .icon {
    transform: scale(0.4);
}
.preset-icon.framed.line-geom:not(.category) .icon,
.preset-icon.framed.route-geom .icon {
    top: 20%;
    transform: translateY(-30%) scale(0.4);
}
.preset-icon-iD .icon {
    transform: scale(1);
}
.preset-icon-iD.framed .icon {
    transform: scale(0.74);
}
.preset-icon-iD.framed.line-geom:not(.category) .icon,
.preset-icon-iD.framed.route-geom .icon {
    transform: translateY(-30%) scale(0.74);
}
.preset-icon-container.fallback .preset-icon .icon {
    transform: scale(0.5) !important;
}

.preset-list-button .label {
    display: flex;
    flex-flow: row wrap;
    align-items: center;
    background: #f6f6f6;
    text-align: left;
    padding: 5px 10px;
    border-left: 1px solid rgba(0, 0, 0, .1);
    flex: 1 1 100%;
    align-self: stretch;
}
.ideditor[dir='rtl'] .preset-list-button .label {
    text-align: right;
    border-left: none;
    border-right: 1px solid rgba(0, 0, 0, .1);
}
.ideditor[dir='ltr'] .preset-list-item.mixed-types .preset-list-button .label {
    border-top-right-radius: 4px;
    border-bottom-right-radius: 4px;
}
.ideditor[dir='rtl'] .preset-list-item.mixed-types .preset-list-button .label {
    border-top-left-radius: 4px;
    border-bottom-left-radius: 4px;
}
.ideditor[dir='ltr'] .category .preset-list-button .label {
    border-radius: 0px 4px 4px 0px;
}
.ideditor[dir='rtl'] .category .preset-list-button .label {
    border-radius: 4px 0px 0px 4px;
}

.preset-list-item.mixed-types .label {
    font-style: italic;
}

.preset-list-button .label-inner {
    width: 100%;
    line-height: 1.35em;
}
.preset-list-button .label-inner .namepart {
    text-overflow: ellipsis;
}
.preset-list-button .label-inner .namepart:nth-child(1) {
    font-weight: bold;
}

.preset-list-button:focus .label,
.preset-list-button:active .label,
.preset-list-button.disabled,
.preset-list-button.disabled .label {
    background-color: #ececec;
}
@media (hover: hover) {
    .preset-list-button:hover .label {
        background-color: #ececec;
    }
}

.preset-list-button-wrap button.tag-reference-button {
    width: 32px;
    flex: 0 0 auto;
}
.preset-list-button-wrap button.tag-reference-button:not(:hover):not(:active):not(:focus) {
    background: #f6f6f6;
}
.ideditor[dir='ltr'] .preset-list-button-wrap button.tag-reference-button {
    border-left: 1px solid #ccc;
}
.ideditor[dir='rtl'] .preset-list-button-wrap button.tag-reference-button {
    border-right: 1px solid #ccc;
}
.ideditor[dir='ltr'] .preset-list-button-wrap:not(.category) button:last-child {
    border-radius: 0 4px 4px 0;
}
.ideditor[dir='rtl'] .preset-list-button-wrap:not(.category) button:last-child {
    border-radius: 4px 0 0 4px;
}
.preset-list-button-wrap button.tag-reference-button .icon {
    opacity: .5;
}
.preset-list-button-wrap .accessory-buttons {
    display: flex;
}


.current .preset-list-button,
.current .preset-list-button .label {
    background-color: #e8ebff;
}

.category .preset-list-button:after,
.category .preset-list-button:before {
    content: "";
    position: absolute;
    top: -5px;
    left: -1px; right: -1px;
    border: 1px solid #ccc;
    border-bottom: none;
    border-radius: 6px 6px 0 0;
    height: 6px;
}

.category .preset-list-button:before {
    top: -3px;
}

.subgrid .preset-list {
    width: auto;
    padding: 10px;
    margin: 0 -10px;
    border: 0;
    border-radius: 8px;
}
.subgrid .preset-list > *:last-child {
    margin-bottom: 0;
}

.subgrid .arrow {
    border: solid rgba(0, 0, 0, 0);
    border-width: 10px;
    border-bottom-color: #ececec;
    width: 0;
    height: 0;
    margin-left: 50%;
    margin-left: calc(50% - 10px);
}


/* Quick links
------------------------------------------------------- */
.quick-links {
    display: flex;
    flex-flow: row wrap;
    justify-content: flex-end;
    padding: 5px 0 0 0;
}
.quick-link {
    margin: 0 5px;
}


/* Entity/Preset Editor
------------------------------------------------------- */
.section .grouped-items-area {
    padding: 10px;
    margin: 0 -10px 10px -10px;
    border-radius: 8px;
    background: #ececec;
}
.section .grouped-items-area:empty {
    display: none;
}

/*
    The parts of a field:
    - `.form-field` is a `div` wraps the entire thing
    - `.field-label` is a `label` that wraps the top part, it contains;
       - `span` classed `label-text`
       - 0..n buttons for "remove", "modified", "tag reference"
    - `.form-field-input-wrap` is a `label` or `div` that wraps the bottom part, it contains;
       - usually an `input`
       - sometimes some buttons (translate, increment, decrement)
       - or could just be a `div` with anything really
    - `.tag-reference-body` at the bottom (usually hidden)

   .------------------.                             -
   |  Name        | i |  <- .field-label        |
   +------------------+                               |
   |  Starbucks   | + |  <- .form-field-input-wrap     >  .form-field
   '------------------'                               |
     tag reference       <- .tag-reference-body      |
                                                    -
*/

.form-field {
    display: flex;
    flex-flow: row wrap;
    margin-bottom: 10px;
    width: 100%;
    transition: margin-bottom 200ms;
}

.form-field.nowrap,
.wrap-form-field:last-child .form-field {
    margin-bottom: 0;
}

/* A `label` element that wraps the top section */
.field-label {
    display: flex;
    flex-flow: row nowrap;
    flex: 1 1 100%;
    position: relative;
    font-weight: bold;
    color: #333;
    background: #f6f6f6;
    border: 1px solid #ccc;
    border-radius: 4px 4px 0 0;
    overflow: hidden;
}
.field-label .label-text {
    overflow: hidden;
    text-overflow: ellipsis;
    flex: 1 1 auto;
    padding: 5px 0 4px 10px;
}
.ideditor[dir='rtl'] .field-label .label-text {
    padding: 5px 10px 4px 0;
}
.field-label .label-text span {
    white-space: nowrap;
}

.label-text .label-textannotation svg.icon {
    margin: 0 8px;
    color: #333;
    opacity: 0.5;
    width: 14px;
    height: 14px;
    vertical-align: text-top;
}

.field-label button {
    flex: 0 0 auto;
    border-left: 1px solid #ccc;
    width: 32px;
    border-radius: 0;
}
.ideditor[dir='rtl'] .field-label button {
    border-left: none;
    border-right: 1px solid #ccc;
}
.field-label button:not(:hover):not(:active):not(:focus) {
    background: none;
}
.field-label .icon {
    opacity: .5;

}

.field-label .modified-icon,
.field-label .remove-icon,
.field-label .remove-icon-multilingual {
    display: none;
}
.modified:not(.locked) .field-label .modified-icon,
.present:not(.locked) .field-label .remove-icon,
.present:not(.locked) .field-label .remove-icon-multilingual {
    display: inline-block;
}

/* A `div` element that wraps the bottom section */
.form-field-input-wrap {
    display: flex;
    flex-flow: row nowrap;
    width: 100%;
    flex: 1 1 auto;
    border-top: 0;
    border-radius: 0 0 4px 4px;
}
.nowrap .form-field-input-wrap {
    border-radius: 0;
}


.form-field-input-wrap > input,
.form-field-input-wrap > label,
.form-field-input-wrap > textarea,
.form-field-input-wrap > ul.chiplist {
    flex: 1 1 auto;
    border: 1px solid #ccc;
    border-top: 0;
    border-radius: 0;
    position: relative;
}
.form-field-input-wrap > textarea {
    height: 65px;
    border-radius: 0 0 4px 4px;
}

/* Buttons inside fields */
.form-field-button {
    flex: 0 0 auto;
    width: 32px;
    position: relative;
    background-color: #fff;
    border: 1px solid #ccc;
    border-radius: 0;
    border-top-width: 0;
    border-left-width: 0;
    vertical-align: top;
}
.ideditor[dir='rtl'] .form-field-button {
    border-left-width: 1px;
    border-right-width: 0;
}
.form-field-button:active,
.form-field-button:focus {
    background-color: #f1f1f1;
}
@media (hover: hover) {
    .form-field-button:hover {
        background-color: #f1f1f1;
    }
}
.form-field-button .icon {
    fill: #333;
    opacity: .5;
}


/* round corners of first/last child elements */
.form-field-input-wrap > button:last-of-type {
    border-bottom-right-radius: 4px;
}
.ideditor[dir='rtl'] .form-field-input-wrap > button:last-of-type {
    border-bottom-left-radius: 4px;
}


/* Field - Access, Cycleway
------------------------------------------------------- */
.form-field-input-access,
.form-field-input-cycleway {
    flex: 1 1 auto;
    display: flex;
    flex-flow: row wrap;
}

/* Field - lists with labeled input items
------------------------------------------------------- */
.form-field ul.rows {
    flex: 1 1 auto;
    border: 1px solid #ccc;
    border-top: 0;
    border-radius: 0 0 4px 4px;
    overflow: hidden;
    width: 100%;
}
.form-field ul.rows li {
    border-top: 1px solid #ccc;
}
.form-field ul.rows li:first-child {
    border-top: 0;
}
.form-field ul.rows li {
    display: flex;
    flex-flow: row nowrap;
}
.form-field ul.rows li.labeled-input > span,
.form-field ul.rows li.labeled-input > div {
    flex: 1 1 auto;
    width: 100%;
    border-radius: 0;
}
.form-field ul.rows li input {
    border-radius: 0;
    border-width: 0;
    width: 100%;
}
.form-field ul.rows li button {
    border-width: 0;
}
.ideditor[dir='ltr'] .form-field ul.rows li.labeled-input input,
.ideditor[dir='ltr'] .form-field ul.rows li button {
    border-left-width: 1px;
}
.ideditor[dir='rtl'] .form-field ul.rows li.labeled-input input,
.ideditor[dir='rtl'] .form-field ul.rows li button {
    border-right-width: 1px;
}


/* Field - Structure
------------------------------------------------------- */
.structure-extras-wrap {
    width: 100%;
    padding: 10px 10px;
    background: #fff;
    border: 1px solid #ccc;
    border-top: 0px;
    border-radius: 0 0 4px 4px;
}
.structure-extras-wrap > ul.rows {
    border: 1px solid #ccc;
    border-radius: 4px;
}


/* Field - Combo / Multicombo
------------------------------------------------------- */
.form-field-input-combo > input:only-of-type {
    border-radius: 0 0 4px 4px;
    width: 100%;
}
.form-field-input-combo.empty-combobox input,
.form-field-input-multicombo .empty-combobox input {
    padding-right: 10px;
    padding-left: 10px;
}
.form-field-input-combo.empty-combobox .combobox-caret,
.form-field-input-multicombo .empty-combobox .combobox-caret {
    display: none;
}

.form-field-input-combo input.raw-value {
    font-family: monospace;
}
.form-field-input-combo input.known-value {
    color: #7092ff;
}

.form-field-input-multicombo ul.chiplist {
    padding: 5px 8px 5px 8px;
    background: #fff;
    display: block;
    border-radius: 0 0 4px 4px;
    width: 100%;
}

.form-field-input-multicombo li {
    display: inline-flex;
    flex-flow: row nowrap;
    align-items: center;
    margin-bottom: 3px;
    margin-top: 3px;
    border-radius: 4px;
}
.ideditor[dir='ltr'] .form-field-input-multicombo li {
    margin-right: 6px;
}
.ideditor[dir='rtl'] .form-field-input-multicombo li {
    margin-left: 6px;
}

.form-field-input-multicombo li.chip {
    background-color: #eff2f7;
    border: 1px solid #ccd5e3;
    max-width: 100%;
    color: #7092ff;
}
.ideditor[dir='ltr'] .form-field-input-multicombo li.chip {
    padding: 2px 0px 2px 5px;
}
.ideditor[dir='rtl'] .form-field-input-multicombo li.chip {
    padding: 2px 5px 2px 0px;
}
.form-field-input-multicombo li.chip.draggable {
    cursor: grab;
}
.form-field-input-multicombo li.chip.dragging {
    opacity: 0.75;
    z-index: 3000;
    cursor: grabbing;
}
.form-field-input-multicombo li.chip.raw-value {
    font-family: monospace;
    color: #333;
}
.form-field-input-multicombo li.mixed {
    border-color: #eff2f7;
    color: #888;
    font-style: italic;
}

.form-field-input-multicombo li.chip span {
    display: block;
    flex: 1 1 auto;
    overflow: hidden;
    word-wrap: break-word;
}

.form-field-input-multicombo a {
    font-family: Arial, Helvetica, sans-serif !important;
    font-size: 16px !important;
    padding: 0px 5px 0px 5px;
    margin: 0;
    cursor: pointer;
    color: #a6b4ce;
    display: block;
    text-align: center;
    flex: 0 0 auto;
}

.form-field-input-multicombo .input-wrap {
    border: 1px solid #ddd;
    width: 100px;
}
.form-field-input-multicombo input {
    border: none;
    width: 100%;
}

.form-field-input-multicombo input:focus {
    border-radius: 4px !important;
}

.form-field-input-multicombo .full-line-chips li.chip {
    width: 100%;
}
.form-field-input-multicombo .full-line-chips .input-wrap {
    width: auto;
}


/* Field - Text / Numeric
------------------------------------------------------- */
.form-field-input-text > input:only-of-type,
.form-field-input-tel > input:only-of-type,
.form-field-input-email > input:only-of-type,
.form-field-input-url > input:only-of-type {
    border-radius: 0 0 4px 4px;
}
.form-field-input-number > input:only-of-type {
    border-radius: 0 0 0 4px;
}
.ideditor[dir='rtl'] .form-field-input-number > input:only-of-type {
    border-radius: 0 0 4px 0;
}
.form-field-input-number > button:last-of-type {
    border-radius: 0 0 4px 0;
}
.ideditor[dir='rtl'] .form-field-input-number > button:last-of-type {
    border-radius: 0 0 0 4px;
}

.ideditor[dir='ltr'] .form-field-input-identifier > input:last-child,
.ideditor[dir='rtl'] .form-field-input-identifier > input:first-child,
.ideditor[dir='ltr'] .form-field-input-identifier > button {
    border-bottom-right-radius: 4px;
}
.ideditor[dir='ltr'] .form-field-input-identifier > input:first-child,
.ideditor[dir='rtl'] .form-field-input-identifier > input:last-child,
.ideditor[dir='rtl'] .form-field-input-identifier > button {
    border-bottom-left-radius: 4px;
}

/* draw the up/down on the buttons */
.form-field-input-number button.decrement::after,
.form-field-input-number button.increment::after {
    content: "";
    height: 0; width: 0;
    position: absolute;
    left: 0; right: 0; bottom: 0; top: 0;
    margin: auto;
}
.form-field-input-number button.decrement::after {
    border-top: 5px solid #ccc;
    border-left: 5px solid transparent;
    border-right: 5px solid transparent;
}
.form-field-input-number button.increment::after {
    border-bottom: 5px solid #ccc;
    border-left: 5px solid transparent;
    border-right: 5px solid transparent;
}


/* Field - Checkbox
------------------------------------------------------- */
.form-field-input-check {
    display: flex;
    align-items: center;
    background: #fff;
    padding: 5px 10px;
    color: #7092ff;
    border: 1px solid #ccc;
    border-top: 0;
    cursor: pointer;
}
.form-field-input-check > input[type="checkbox"] {
    flex: 0 1 auto;
    width: 20px;
    margin-top: 0;
}
.form-field-input-check > span {
    flex: 1 1 auto;
}
.form-field-input-check > span.mixed {
    font-style: italic;
}
.form-field-input-check > .reverser {
    flex: 0 1 auto;
    background-color: #eff2f7;
    border: 1px solid #ccd5e3;
    border-radius: 2px;
    padding: 0px 8px;
    color: inherit;
}
.ideditor[dir='ltr'] .form-field-input-check > .reverser {
    padding-right: 2px;
}
.ideditor[dir='rtl'] .form-field-input-check > .reverser {
    padding-left: 2px;
}
.form-field-input-check > .reverser:active,
.form-field-input-check > .reverser:focus {
    background: #e3e8ef;
}
@media (hover: hover) {
    .form-field-input-check > .reverser:hover {
        background: #e3e8ef;
    }
}
.form-field-input-check > .reverser.hide {
    display: none;
}
.form-field-input-check:active,
.form-field-input-check:focus {
    background: #f1f1f1;
}
@media (hover: hover) {
    .form-field-input-check:hover {
        background: #f1f1f1;
    }
}
.form-field-input-check .set {
    color: inherit;
}
.form-field-input-check label:not(.set) input[type="checkbox"] {
    opacity: .5;
}


/* Field - Radio button
------------------------------------------------------- */
.form-field-input-radio {
    flex: 1 1 auto;
    display: flex;
    flex-flow: row wrap;
}
.form-field-input-radio > label {
    flex: 1 1 auto;
    display: flex;
    flex-flow: row nowrap;
    align-items: center;
    width: 100%;
    padding: 5px 10px;
    background-color: #fff;
    color: #7092ff;
    cursor: pointer;
}
.form-field-input-radio > label.mixed {
    font-style: italic;
}
.form-field-input-radio > label:last-child {
    border-radius: 0 0 4px 4px;
}
.form-field-input-radio > label:active,
.form-field-input-radio > label:focus {
    background-color: #ececec;
}
@media (hover: hover) {
    .form-field-input-radio > label:hover {
        background-color: #ececec;
    }
}
.form-field-input-radio > label.active {
    background-color: #e8ebff;
}
.form-field-input-radio > label:not(:last-of-type) {
    border-bottom: 1px solid #ccc;
}
.form-field-input-radio > label > input[type="radio"] {
    flex: 0 1 auto;
    width: 20px;
}
.form-field-input-radio > label > span {
    flex: 1 1 auto;
    overflow: hidden;
    white-space: nowrap;
    text-overflow: ellipsis;
}

/* Hide placeholder for radio buttons if another is active, or not in hover state */
.form-field-input-radio label.active ~ .placeholder,
.form-field-input-radio .placeholder {
    padding: 0;
    opacity: 0;
    width: 0;
    height: 0;
    display: block;
    overflow: hidden;
}


/* Field - roadspeed
------------------------------------------------------- */
.form-field-input-roadspeed input.roadspeed-number {
    flex-basis: 0;
}
.form-field-input-roadspeed input.roadspeed-unit {
    flex: 0 1 auto;
    width: 80px;
}
<<<<<<< HEAD
.ideditor[dir='ltr'] .form-field-input-maxspeed > input:first-of-type {
=======
.ideditor[dir='ltr'] .form-field-input-roadspeed > input:first-of-type {
>>>>>>> 72d56e54
    border-radius: 0 0 0 4px;
}
.ideditor[dir='rtl'] .form-field-input-roadspeed > input:first-of-type {
    border-radius: 0 0 4px 0;
}
<<<<<<< HEAD
.ideditor[dir='ltr'] .form-field-input-maxspeed > input:last-of-type {
=======
.ideditor[dir='ltr'] .form-field-input-roadspeed > input:last-of-type {
>>>>>>> 72d56e54
    border-left: 0;
    border-radius: 0 0 4px 0;
}
.ideditor[dir='rtl'] .form-field-input-roadspeed > input:last-of-type {
    border-right: 0;
    border-radius: 0 0 0 4px;
}


/* Field - Localized Name
------------------------------------------------------- */
.form-field-input-localized > input.localized-main {
    border-radius: 0 0 0 4px;
}
.ideditor[dir='rtl'] .form-field-input-localized > input.localized-main {
    border-radius: 0 0 4px 0;
}
.form-field-input-localized > button.localized-add {
    border-radius: 0 0 4px 0;
}
.ideditor[dir='rtl'] .form-field-input-localized > button.localized-add {
    border-radius: 0 0 0 4px;
}

.form-field-input-localized button.localized-add.disabled,
.form-field-input-localized input.localized-main.disabled,
.form-field-input-localized input.localized-lang.disabled,
.form-field-input-localized input.localized-value.disabled {
    color: #777;
    background-color: #eee;
    cursor: not-allowed;
}

/* nested subfields for name in different languages */
.localized-multilingual {
    padding: 0 10px;
    flex-basis: 100%;
}
.localized-multilingual .entry {
    position: relative;
    overflow: hidden;
}

/* draws a little line connecting the multilingual field up to the name field */
.localized-multilingual .entry::before {
    content: "";
    display: block;
    position: absolute;
    background: #ccc;
    height: 11px;
    width: 1px;
    left: 0;
    right: 0;
    top: -11px;
    margin: auto;
}

.localized-multilingual .entry .localized-lang {
    border-radius: 0;
    border-top-width: 0;
    width: 100%;
}
.localized-multilingual .entry .localized-value {
    border-top-width: 0;
    border-radius: 0 0 4px 4px;
    width: 100%;
}


/* Field - Address
------------------------------------------------------- */
.form-field-input-address {
    flex: 1 1 auto;
    display: flex;
    flex-flow: row wrap;
    border: 1px solid #ccc;
    border-top: 0px;
}

.addr-row {
    flex: 1 1 auto;
    display: flex;
    width: 100%;
}

.addr-row > input {
    flex: 1 1 auto;
    border-radius: 0;
    border-right: 0;
    border-bottom: 0;
}
.ideditor[dir='rtl'] .addr-row input {
    border-right: 1px solid #ccc;
    border-left: 0;
}

.addr-row:first-of-type input {
    border-top: 0;
}
.addr-row input:first-of-type {
    border-left: 0;
}
.ideditor[dir='rtl'] .addr-row input:first-of-type {
    border-right: 0;
}
.addr-row:last-of-type input:first-of-type {
    border-radius: 0 0 0 4px;
}
.ideditor[dir='rtl'] .addr-row:last-of-type input:first-of-type {
    border-radius: 0 0 4px 0;
}
.addr-row:last-of-type input:last-of-type {
    border-radius: 0 0 4px 0;
}
.ideditor[dir='rtl'] .addr-row:last-of-type input:last-of-type {
    border-radius: 0 0 0 4px;
}


/* Field - Wikipedia
------------------------------------------------------- */
.form-field-input-wikipedia {
    display: flex;
    flex-flow: row wrap;
    flex: 1 1 auto;
}

.wiki-lang-container,
.wiki-title-container {
    display: flex;
    flex-flow: row nowrap;
    flex: 1 1 auto;
    width: 100%;
}

.wiki-lang-container > input.wiki-lang,
.wiki-title-container > input.wiki-title {
    flex: 1 1 auto;
    border-top: 0;
    border-radius: 0;
}
.wiki-title-container > input.wiki-title {
    border-radius: 0 0 0 4px;
}
.ideditor[dir='rtl'] .wiki-title-container > input.wiki-title {
    border-radius: 0 0 4px 0;
}
.wiki-title-container > button.wiki-link,
.form-field-wikidata ul.rows li:last-child button.form-field-button:last-child {
    border-radius: 0 0 4px 0;
}
.ideditor[dir='rtl'] .wiki-title-container > button.wiki-link,
.ideditor[dir='rtl'] .form-field-wikidata ul.rows li:last-child button.form-field-button:last-child {
    border-radius: 0 0 0 4px;
}


/* Field - Restriction Editor
------------------------------------------------------- */
.form-field-input-restrictions {
    display: block;
    border: 1px solid #ccc;
    border-top: 0;
    border-radius: 0 0 4px 4px;
}

.form-field-input-restrictions .restriction-controls-container {
    background-color: #fff;
    width: 100%;
    padding: 5px;
    border-top: 1px solid #ccc;
    border-radius: 0 0 4px 4px;
}

.restriction-controls-container .restriction-controls {
    display: table;
    user-select: none;
}

.restriction-controls .restriction-control {
    display: table-row;
    padding: 5px 10px;
    height: 25px;
}

.restriction-control input,
.restriction-control > span {
    display: table-cell;
    text-align: start;
    padding: 0px 5px;
}

.restriction-control > span.restriction-control-label {
    text-align: end;
}

.restriction-control input {
    width: 60px;
    padding: 0;
    margin: 0px 5px;
    vertical-align: middle;
}

.form-field-input-restrictions .restriction-container {
    position: relative;
    height: 370px;
}
/* zero width space, so container takes up space */
.form-field-input-restrictions .restriction-container:after {
    content: '\200b';
}

.form-field-input-restrictions svg.surface {
    width: 100%;
    height: 100%;
}

.restriction-container .restriction-help {
    z-index: 1;
    position: absolute;
    top: 0;
    left: 0;
    right: 0;
    padding: 2px 6px;
    background-color: rgba(255, 255, 255, .8);
    color: #888;
    text-align: center;
    pointer-events: none;
    user-select: none;
}

.restriction-help span {
    margin: 2px;
}

.restriction-help .qualifier {
    color: #666;
    font-weight: bold;
}
.restriction-help .qualifier.allow {
    color: #8b5;
}
.restriction-help .qualifier.restrict {
    color: #d53;
}
.restriction-help .qualifier.only {
    color: #78f;
}


/* Field - Changeset Comment
------------------------------------------------------- */
.form-field-comment:not(.present) #preset-input-comment {
    border-color: rgb(230, 100, 100);
}
.form-field-comment:not(.present) .field-label {
    border-color: rgb(230, 100, 100);
    background: rgba(230, 100, 100, 0.2);
}
.form-field-comment:not(.present) button {
    border-color: rgb(230, 100, 100);
}


/* Field - Combobox
------------------------------------------------------- */
.ideditor[dir='ltr'] textarea.combobox-input,
.ideditor[dir='ltr'] input.combobox-input {
    /* leave room for the caret */
    padding-right: 20px;
}
.ideditor[dir='rtl'] textarea.combobox-input,
.ideditor[dir='rtl'] input.combobox-input {
    padding-left: 20px;
}

div.combobox {
    z-index: 9999;
    display: none;
    box-shadow: 0 4px 10px 1px rgba(0,0,0,.2);
    margin-top: -1px;
    background: #fff;
    max-height: 245px;
    overflow-y: auto;
    overflow-x: hidden;
    border: 1px solid #ccc;
    border-radius: 0 0 4px 4px;
}

.combobox a {
    display: block;
    padding: 5px 10px;
    border-top: 1px solid #ccc;
    text-overflow: ellipsis;
    white-space: nowrap;
    overflow: hidden;
}

.combobox a.selected,
.combobox a:active,
.combobox a:focus {
    background: #ececec;
}
@media (hover: hover) {
    .combobox a:hover {
        background: #ececec;
    }
}

.combobox a:first-child {
    border-top: 0;
    padding: 4px 10px;
}

.combobox-caret {
    display: inline-block;
    position: relative;
    height: 5px;
    width: 30px !important;
    margin-left: -30px;
    align-self: center;
    vertical-align: middle;
    cursor: pointer;
}
.ideditor[dir='rtl'] .combobox-caret {
  margin-left: 0;
  margin-right: -30px;
}

.combobox-caret::after {
    content: "";
    height: 0; width: 0;
    position: absolute;
    left: 0; right: 0; bottom: 0; top: 0;
    margin: auto;
    border-top: 5px solid #ccc;
    border-left: 5px solid transparent;
    border-right: 5px solid transparent;
}

.combobox .combobox-option.raw-option {
    font-family: monospace;
    color: #333;
}


/* Field Help
------------------------------------------------------- */
.field-help-body {
    display: block;
    position: absolute;
    top: 0;
    left: 20px;
    right: 20px;
    margin: 5px;
    padding: 8px;
    border: 1px solid #ccc;
    border-top: 0;
    border-radius: 0 0 4px 4px;
    z-index: 20;
    background: rgba(255,255,255,0.95);
    box-shadow: 0 0 30px 5px rgba(0,0,0,.4);
}

.field-help-title h2 {
    padding: 10px;
    margin-bottom: 0px;
    font-size: 17px;
}
.field-help-title button {
    width: 45px;
    height: 55px;
    border-radius: 0;
}

.field-help-nav {
    font-size: 13px;
    font-weight: bold;
    margin-bottom: 10px;
}
.field-help-nav-item {
    display: inline-block;
    padding: 5px 10px;
    cursor: pointer;
    color: #666;
}
.field-help-nav-item.active {
    color: #7092ff;
    border-bottom: 2px solid;
}
.field-help-nav-item:active,
.field-help-nav-item:focus {
    color: #597be7;
    background-color: #efefef;
}
@media (hover: hover) {
    .field-help-nav-item:hover {
        color: #597be7;
        background-color: #efefef;
    }
}

.field-help-content {
    padding: 10px;
    overflow-y: auto;
    overflow-x: hidden;
}
.field-help-content h3 {
    font-size: 12px;
    margin-bottom: 5px;
}
.field-help-content p {
    margin-bottom: 15px;
}
.field-help-content ul li {
    list-style: inside;
    margin-bottom: 5px;
}

.field-help-content .field-help-image {
    width: 100%;
    margin-bottom: 15px;
}

.field-help-content svg.turn {
    width: 40px;
    height: 20px;
}
.field-help-content svg.shadow {
    opacity: 0.7;
    width: 60px;
    height: 20px;
}
.field-help-content svg.from {
    color: #777;
}
.field-help-content svg.allow {
    color: #5b3;
}
.field-help-content svg.restrict {
    color: #d53;
}
.field-help-content svg.only {
    color: #68f;
}

.field-help-content p.from_shadow,
.field-help-content p.allow_shadow,
.field-help-content p.restrict_shadow,
.field-help-content p.allow_turn,
.field-help-content p.restrict_turn {
    margin-bottom: 5px;
}


/* More Fields dropdown
------------------------------------------------------- */
.more-fields {
    margin-top: 10px;
    font-weight: bold;
}

.more-fields label {
    display: flex;
    flex-flow: row nowrap;
    justify-content: space-between;
    align-items: center;
}

.more-fields input {
    margin-left: 10px;
    flex: 1 1 auto;
}
.ideditor[dir='rtl'] .more-fields input {
    margin-left: auto;
    margin-right: 10px;
}

.form-field-input-wrap .label {
    background: #f6f6f6;
    padding: 5px 10px;
}


/* Raw Tag Editor
------------------------------------------------------- */
.raw-tag-options {
    display: flex;
    flex-flow: row nowrap;
    justify-content: flex-end;
    margin-top: -28px;
}
button.raw-tag-option {
    flex: 0 0 auto;
    padding: 3px;
    background: #aaa;
    color: #eee;
    margin: 0 3px;
}
button.raw-tag-option:focus,
button.raw-tag-option.active {
    color: #fff;
    background: #597be7;
}
@media (hover: hover) {
    button.raw-tag-option:hover {
        color: #fff;
        background: #597be7;
    }
}
button.raw-tag-option.selected {
    color: #fff;
    background: #7092ff;
}
button.raw-tag-option svg.icon {
    width: 14px;
    height: 14px;
    display: block;
}
.ideditor[dir='ltr'] button.raw-tag-option-list {
    transform: scaleX(-1);
    filter: FlipH;
    -ms-filter: "FlipH";
}


.tag-text {
    width: 100%;
    height: 100%;
    min-height: 32px;
    font-family: monospace;
    white-space: pre;
}

.tag-text,
.tag-list {
    margin-top: 10px;
}
.tag-row {
    width: 100%;
    position: relative;
}
.tag-row .inner-wrap {
    display: flex;
    flex-flow: row nowrap;
    width: 100%;
    position: relative;
}
.tag-row .key-wrap,
.tag-row .value-wrap {
    flex: 1 1 50%;
}

.tag-text.readonly,
.tag-row.readonly,
.tag-row.readonly input.key,
.tag-row.readonly input.value,
.tag-row.readonly button.remove {
    color: #777;
    background-color: #eee;
    cursor: not-allowed;
}

.tag-row input {
    border: 0;
    border-radius: 0;
    border-bottom: 1px solid #ccc;
    border-left: 1px solid #ccc;
    width: 100%;
}
.ideditor[dir='rtl'] .tag-row input {
    border-left: none;
    border-right: 1px solid #ccc;
}


.tag-row input.key {
    font-weight: bold;
    background-color: #f6f6f6;
}

.tag-row input.value {
    border-right: 1px solid #ccc;
}
.ideditor[dir='rtl'] .tag-row input.value {
    border-left: 1px solid #ccc;
}

.tag-row:first-child input.key {
    border-top: 1px solid #ccc;
    border-top-left-radius: 4px;
}
.ideditor[dir='rtl'] .tag-row:first-child input.key {
    border-top-left-radius: 0;
    border-top-right-radius: 4px;
}

.tag-row:first-child input.value {
    border-top: 1px solid #ccc;
}
.tag-row button {
    flex: 0 0 auto;
    width: 32px;
    border: 1px solid #ccc;
    border-top-width: 0;
    border-left-width: 0;
}
.ideditor[dir='rtl'] .tag-row button {
    border-left-width: 1px;
    border-right-width: 0;
}

.tag-row button:active,
.tag-row button:focus {
    background: #f1f1f1;
}
@media (hover: hover) {
    .tag-row button:hover {
        background: #f1f1f1;
    }
}
.tag-row button .icon {
    opacity: .5;
}
.tag-row:first-child button {
    border-top-width: 1px;
}

.tag-row:first-child .tag-reference-button {
    border-top-right-radius: 4px;
}
.ideditor[dir='rtl'] .tag-row:first-child .tag-reference-button {
    border-top-left-radius: 4px;
    border-top-right-radius: 0;
}

.tag-row:last-child .tag-reference-button {
    border-bottom-right-radius: 4px;
}
.ideditor[dir='rtl'] .tag-row:last-child .tag-reference-button {
    border-bottom-left-radius: 4px;
    border-bottom-right-radius: 0;
}

.tag-row .tag-reference-button {
    border-radius: 0;
}
.ideditor[dir='rtl'] .tag-row .tag-reference-button {
    border-left-width: 1px;
    border-right-width: 0;
}

/* Tag reference */
.tag-reference-loading {
    background-color: #f5f5f5;
}
.tag-reference-loading .icon {
    background-image: url(img/mini-loader.gif);
    background-position: 0 0;
}

.tag-reference-body {
    flex: 1 1 auto;
    width: 100%;
    overflow: hidden;
    display: none;
    padding-top: 10px;
}
.tag-reference-body.expanded {
    padding-bottom: 10px;
    display: inline-block;
}
.tag-reference-description {

}
.tag-reference-link {
    display: block;
}

img.tag-reference-wiki-image {
    float: right;
    width: 33.3333%;
    border-radius: 4px;
    margin: 0 0 0 5px;
}
.ideditor[dir='rtl'] img.tag-reference-wiki-image {
    float: left;
    margin: 0 5px 0 0;
}

.preset-list .tag-reference-body {
    position: relative;
    width: 100%;
}
.raw-tag-editor .tag-reference-body {
    width: 100%;
}
.raw-tag-editor .tag-row.readonly .tag-reference-body {
    background: #f6f6f6;
    color: #333;
}
.raw-tag-editor .tag-row:not(:last-child) .tag-reference-body.expanded {
    border-bottom: 1px solid #ccc;
}
.raw-tag-editor .tag-row.readonly .tag-reference-body.expanded {
    border-top: 1px solid #ccc;
}


/* Raw Member / Membership Editor
------------------------------------------------------- */
.section-raw-member-editor .member-list:empty,
.section-raw-membership-editor .member-list:empty {
    display: none;
}

.section-raw-member-editor .member-list,
.section-raw-membership-editor .member-list {
    position: relative; /* required for drag-and-drop */
    padding-top: 5px;
}
.section-raw-member-editor .member-list li,
.section-raw-membership-editor .member-list li {
    position: relative;
    border-radius: 4px;
    margin: 0;
    padding-bottom: 10px;
}
.section-raw-member-editor .member-row .member-entity-name,
.section-raw-membership-editor .member-row .member-entity-name {
    font-weight: normal;
    padding-left: 10px;
}

.ideditor[dir='rtl'] .section-raw-member-editor .member-row .member-entity-name,
.ideditor[dir='rtl'] .section-raw-membership-editor .member-row .member-entity-name {
    padding-left:0;
    padding-right: 10px;
}

.form-field-input-member > input.member-role {
    border-radius: 0 0 4px 4px;
}

.member-row-new .member-entity-input {
    flex: 1 1 100%;
    border-radius: 4px 4px 0 0;
    border: 0;
}

.section-raw-member-editor .member-row.dragging {
    opacity: 0.75;
    z-index: 3000;
    /*
    box-shadow: 0px 0px 5px 0px rgba(0,0,0,0.3);
    */
}

/* add tag, add relation buttons */
.add-row {
    display: flex;
    width: 100%;
    flex-flow: row nowrap;
}
.add-row .add-tag,
.add-row .add-relation,
.add-row .space-value {
    flex: 1 1 50%;
}
.add-row .space-buttons {
    flex: 0 0 62px;
}
.add-row button {
    padding: 5px;
    background: rgba(0,0,0,.5);
}
.add-row button:focus,
.add-row button:active {
    background: rgba(0,0,0,.8);
}
@media (hover: hover) {
    .add-row button:hover {
        background: rgba(0,0,0,.8);
    }
}

.add-tag {
    border-radius: 0 0 4px 4px;
}
.add-relation {
    margin-top: 10px;
    border-radius: 4px;
}


/* OSM Note / QA Editors
------------------------------------------------------- */
.note-header,
.qa-header {
    background-color: #f6f6f6;
    border-radius: 5px;
    border: 1px solid #ccc;
    display: flex;
    flex-flow: row nowrap;
    align-items: center;
}

.note-header-icon,
.qa-header-icon {
    background-color: #fff;
    padding: 10px;
    flex: 0 0 auto;
    position: relative;
    width: 60px;
    height: 60px;
    border-right: 1px solid #ccc;
    border-radius: 5px 0 0 5px;
}
.ideditor[dir='rtl'] .note-header-icon,
.ideditor[dir='rtl'] .qa-header-icon {
    border-right: unset;
    border-left: 1px solid #ccc;
    border-radius: 0 5px 5px 0;
}

.note-header-icon .icon-wrap,
.qa-header-icon .icon-wrap {
    position: absolute;
    top: 0px;
}
.preset-icon-28 {
    position: absolute;
    top: 16px;
    left: 16px;
    margin: auto;
}
.preset-icon-28 .icon {
    width: 28px;
    height: 28px;
}

.note-header-label,
.qa-header-label {
    background-color: #f6f6f6;
    padding: 0 15px;
    flex: 1 1 100%;
    font-size: 14px;
    font-weight: bold;
    border-radius: 0 5px 5px 0;
}
.ideditor[dir='rtl'] .note-header-label,
.ideditor[dir='rtl'] .qa-header-label {
    border-radius: 5px 0 0 5px;
}

.note-category {
    margin: 20px 0px;
}

.comments-container {
    background: #ececec;
    padding: 1px 10px;
    border-radius: 8px;
    margin-top: 20px;
}

.comment {
    background-color: #fff;
    border-radius: 5px;
    border: 1px solid #ccc;
    margin: 10px auto;
    display: flex;
    flex-flow: row nowrap;
}
.comment-avatar {
    padding: 10px;
    flex: 0 0 auto;
}
.comment-avatar .icon.comment-avatar-icon {
    width: 40px;
    height: 40px;
    object-fit: cover;
    border: 1px solid #ccc;
    border-radius: 20px;
}
.comment-main {
    padding: 10px 10px 10px 0;
    flex: 1 1 100%;
    flex-flow: column nowrap;
    overflow: hidden;
    overflow-wrap: break-word;
}
.ideditor[dir='rtl'] .comment-main {
    padding: 10px 0 10px 10px;
}

.comment-metadata {
    flex-flow: row nowrap;
    justify-content: space-between;
}
.comment-author {
    font-weight: bold;
    color: #333;
}
.comment-date {
    color: #aaa;
}
.comment-text {
    color: #333;
    margin-top: 10px;
    overflow-y: auto;
    max-height: 250px;
}
.comment-text::-webkit-scrollbar {
    border-left: none;
}

.note-save,
.qa-save {
    padding-top: 20px;
}

.qa-details-container {
    background: #ececec;
    padding: 10px;
    margin-top: 20px;
    border-radius: 4px;
    border: 1px solid #ccc;
    display: flex;
    flex-direction: column;
}
.qa-details-description-text::first-letter {
    text-transform: capitalize;
}
.ideditor[dir='rtl'] .qa-details-description-text::first-letter {
    text-transform: none;  /* #5877 */
}
.qa-details-subsection h4 {
    padding-bottom: 2px;
}
.qa-details-subsection:not(:last-child) {
    margin-bottom: 10px;
}
.qa-details-subsection:empty {
    display: none;
}

.note-save .new-comment-input,
.qa-save .new-comment-input {
    width: 100%;
    height: 100px;
    max-height: 300px;
    min-height: 100px;
}

.note-save .detail-section,
.qa-save .detail-section {
    margin: 10px 0;
}

.note-report {
    float: right;
}


/* Custom Data Editor
------------------------------------------------------- */
.data-header {
    background-color: #f6f6f6;
    border-radius: 5px;
    border: 1px solid #ccc;
    display: flex;
    flex-flow: row nowrap;
    align-items: center;
}

.data-header-icon {
    background-color: #fff;
    padding: 10px;
    flex: 0 0 auto;
    position: relative;
    width: 60px;
    height: 60px;
    border-right: 1px solid #ccc;
    border-radius: 5px 0 0 5px;
}
.ideditor[dir='rtl'] .data-header-icon {
    border-right: unset;
    border-left: 1px solid #ccc;
    border-radius: 0 5px 5px 0;
}

.data-header-icon .icon-wrap {
    position: absolute;
    top: 0px;
}

.data-header-label {
    background-color: #f6f6f6;
    padding: 0 15px;
    flex: 1 1 100%;
    font-size: 14px;
    font-weight: bold;
    border-radius: 0 5px 5px 0;
}
.ideditor[dir='rtl'] .data-header-label {
    border-radius: 5px 0 0 5px;
}

/* custom data editor - no info/delete buttons */
.data-editor.raw-tag-editor .tag-row button {
    display: none;
}
.data-editor.raw-tag-editor .tag-row .key-wrap,
.data-editor.raw-tag-editor .tag-row .value-wrap {
    width: 50%;
}


.over-map {
    position: relative;
    height: 100%;
    pointer-events: none;
    display: flex;
    flex-direction: row-reverse;
    align-items: flex-end;
    overflow: hidden;
}
.over-map > * {
    pointer-events: auto;
    z-index: 5;
}
/* offscreen this without hiding it */
.over-map .select-trap {
    position: absolute;
    right: -1000%;
    opacity: 0;
}

/* Map Controls
------------------------------------------------------- */
.map-controls {
    right: 0;
    top: 0;
    width: 40px;
    position: absolute;
    z-index: 100;
    bottom: 0;
    display: flex;
    flex-direction: column;
    padding: 5px 0;
    pointer-events: none;
}
.map-controls:before {
    content: '';
    display: inline-block;
    pointer-events: none;
    width: 40px;
    height: 100%;
    max-height: 70px;
    flex: 0 1 auto;
}
.ideditor[dir='rtl'] .map-controls {
    left: 0;
    right: auto;
}

.map-control {
    position: relative;
    display: flex;
    flex-direction: column;
}
.map-control > button {
    position: relative;
    width: 40px;
    height: 40px;
    background: rgba(0,0,0,.5);
    border-radius: 0;
    pointer-events: auto;
}

.map-control > button:not(.disabled):focus,
.map-control > button:not(.disabled):active {
    background: rgba(0, 0, 0, .8);
}
.map-control > button.active,
.map-control > button.active:active {
    background: #7092ff;
}
@media (hover: hover) {
    .map-control > button:not(.disabled):hover {
        background: rgba(0, 0, 0, .8);
    }
    .map-control > button.active:hover {
        background: #7092ff;
    }
}

.map-control > button.disabled .icon {
    color: rgba(255, 255, 255, 0.5);
}


/* Fullscreen Button (disabled)
------------------------------------------------------- */
div.full-screen {
    display: inline-block;
    width: 40px;
    margin-right: 10px;
    display: none;
}

div.full-screen .tooltip {
    min-width: 160px;
}

div.full-screen > button, div.full-screen > button.active {
    width: 40px;
    height: 40px;
    background: transparent;
}
div.full-screen > button:active,
div.full-screen > button:focus {
    background-color: rgba(0, 0, 0, .8);
}
@media (hover: hover) {
    div.full-screen > button:hover {
        background-color: rgba(0, 0, 0, .8);
    }
}


/* Map Controls
------------------------------------------------------- */

/* Zoom in/out buttons */
.zoombuttons > button.zoom-in {
    border-radius: 4px 0 0 0;
}
.ideditor[dir='rtl'] .zoombuttons > button.zoom-in {
    border-radius: 0 4px 0 0;
}

/* Geolocate button */
.geolocate-control {
    margin-bottom: 10px;
}
.geolocate-control > button {
    border-radius: 0 0 0 4px;
}
.ideditor[dir='rtl'] .geolocate-control > button {
    border-radius: 0 0 4px 0;
}

/* Zoom to selection button */
.zoom-to-selection-control .icon {
    width: 22px;
    height: 22px;
}


/* Background / Map Data / Help Pane buttons
------------------------------------------------------- */
.background-control > button {
    border-radius: 4px 0 0 0;
}
.ideditor[dir='rtl'] .background-control > button {
    border-radius: 0 4px 0 0;
}

.help-control > button {
    border-radius: 0 0 0 4px;
}
.ideditor[dir='rtl'] .help-control > button {
    border-radius: 0 0 4px 0;
}


/* Background / Map Data Settings
------------------------------------------------------- */
.imagery-faq {
    margin-bottom: 10px;
    white-space: nowrap;
}

.layer-list, .controls-list {
    margin-bottom: 10px;
    border: 1px solid #ccc;
    border-radius: 4px;
}

.layer-list > li {
    background-color: #fff;
    color: #7092ff;
    position: relative;
    display: flex;
}

.layer-list:empty {
    display: none;
}

.layer-list > li:first-child {
    border-radius: 3px 3px 0 0;
}
.layer-list > li:last-child {
    border-radius: 0 0 3px 3px;
}
.layer-list > li:only-child {
    border-radius: 3px;
}
.layer-list li:not(:last-child) {
    border-bottom: 1px solid #ccc;
}
.layer-list li:active {
    background-color: #ececec;
}
@media (hover: hover) {
    .layer-list li:hover {
        background-color: #ececec;
    }
}

.layer-list li.active button,
.layer-list li.switch button,
.layer-list li.active,
.layer-list li.switch {
    background: #e8ebff;
}

.layer-list li.best > div.best {
    padding: 5px;
    flex: 0 0 auto;
}

.ideditor[dir='rtl'] .list-item-data-browse svg {
    transform: rotateY(180deg);
}

/* make sure tooltip fits in map-control panel */
/* if too wide, placement will be wrong the first time it displays */
.layer-list li.best .popover-inner {
    max-width: 160px;
}

.layer-list label {
    padding: 5px 10px;
    cursor: pointer;
    flex: 1 1 auto;
    display: flex;
    align-items: center;
    overflow: hidden;
}

.ideditor[dir='ltr'] .layer-list .indented label {
    padding-left: 24px;
}
.ideditor[dir='rtl'] .layer-list .indented label {
    padding-right: 24px;
}

.layer-list label > span {
    display: block;
    overflow: hidden;
    white-space: nowrap;
    text-overflow: ellipsis;
    flex-grow: 1;
}

.layer-list input.list-item-input {
    height: 2.2em;
    padding: 0px 4px;
    width: 50%;
    min-width: 160px;
}

.map-data-pane .layer-list button,
.background-pane .layer-list button {
    border-left: 1px solid #ccc;
    border-radius: 0;
    padding-left: 4px;
    padding-right: 4px;
}
.ideditor[dir='rtl'] .map-data-pane .layer-list button,
.ideditor[dir='rtl'] .background-pane .layer-list button {
    border-left: none;
    border-right: 1px solid #ccc;
}

.map-data-pane .layer-list button .icon,
.background-pane .layer-list button .icon {
    opacity: 0.5;
}

.map-data-pane .layer-list button:last-of-type,
.background-pane .layer-list button:last-of-type {
    border-radius: 0 3px 3px 0;
}
.ideditor[dir='rtl'] .map-data-pane .layer-list button:last-of-type,
.ideditor[dir='rtl'] .background-pane .layer-list button:last-of-type {
    border-radius: 3px 0 0 3px;
}

.map-data-pane .vectortile-container .vectortile-header {
    padding-bottom: 5px;
}
.map-data-pane .vectortile-container .vectortile-footer {
    padding-bottom: 10px;
}


/* Issues
------------------------------------------------------- */
.issue {
    overflow: hidden;
}
.issue .issue-label,
.issue-label .issue-text {
    width: 100%;
    display: flex;
    flex-flow: row nowrap;
    cursor: pointer;
    text-align: initial;
    background: none;
}

.issue-text .issue-icon {
    flex: 0 0 auto;
    padding: 5px 7px;
}
.issue-text .issue-message {
    flex: 1 1 auto;
    padding: 5px 0;
}
.issue-label .issue-autofix {
    flex: 0 0 auto;
    padding: 5px 8px;
}
.issue-label .issue-info-button {
    height: unset;
    width: 32px;
    flex: 0 0 auto;
    border-left: 1px solid #ccc;
    background-color: rgba(0,0,0,0);
}
.ideditor[dir='rtl'] .issue-label .issue-info-button {
    border-left: 0;
    border-right: 1px solid #ccc;
}
.issue-container .issue-label .issue-info-button .icon {
    opacity: 0.5;
}
.issue-container.active .issue-label .issue-info-button .icon {
    opacity: 0.7;
}
.issue-label .issue-info-button:last-child {
    border-radius: 0 4px 4px 0;
}
.ideditor[dir='rtl'] .issue-label .issue-info-button:last-child {
    border-radius: 4px 0 0 4px;
}

button.autofix.action {
    flex: 0 0 20px;
    height: 20px;
    width: 20px;
    background: #7092ff;
    color: #fff;
}
button.autofix.action:focus,
button.autofix.action:active,
button.autofix.action.active {
    background: #597be7;
}
@media (hover: hover) {
    button.autofix.action:hover {
        background: #597be7;
    }
}

/* fix all */
.autofix-all {
    display: flex;
    flex-flow: row nowrap;
    justify-content: flex-end;
    margin-top: -25px;
    padding-bottom: 5px;
}
.autofix-all-link-text {
    padding: 0;
}
.autofix-all-link-icon svg {
    margin: 0 9px;
    background: currentColor;
    border-radius: 4px;
}
.autofix-all-link-icon svg use {
    color: #fff;
}

/* warning styles */
.warnings-list,
.warnings-list *,
.issue-container.active .issue.severity-warning,
.issue-container.active .issue.severity-warning * {
    border-color: #fb2;
}

.warnings-list .issue.severity-warning .issue-label,
.issue.severity-warning .issue-fix-list,
.warning-section {
    background: #ffc;
}

.issue-container.active .issue.severity-warning .issue-label {
    background: #ffa;
}

.issue.severity-warning .issue-icon {
    color: #f90;
}

.issue.severity-warning .issue-fix-item button.actionable,
.issue-container.active .issue.severity-warning .issue-info-button {
    color: #b15500;
    fill: #b15500;
}
.warnings-list .issue.severity-warning .issue-label:active,
.warnings-list .issue.severity-warning .issue-label:focus,
.issue.severity-warning .issue-fix-item button.actionable:active,
.issue.severity-warning .issue-fix-item button.actionable:focus {
    background: #ff8;
}
.issue.severity-warning .issue-fix-item button.actionable:active,
.issue.severity-warning .issue-fix-item button.actionable:focus,
.issue-container.active .issue.severity-warning .issue-info-button:active,
.issue-container.active .issue.severity-warning .issue-info-button:focus {
    color: #7f3d00;
    fill: #7f3d00;
}
@media (hover: hover) {
    .warnings-list .issue.severity-warning .issue-label:hover,
    .issue.severity-warning .issue-fix-item button.actionable:hover {
        background: #ff8;
    }
    .issue.severity-warning .issue-fix-item button.actionable:hover,
    .issue-container.active .issue.severity-warning .issue-info-button:hover {
        color: #7f3d00;
        fill: #7f3d00;
    }
}


/* error styles */
.errors-list,
.errors-list *,
.issue-container.active .issue.severity-error,
.issue-container.active .issue.severity-error * {
    border-color: #f77;
}

.errors-list .issue.severity-error .issue-label,
.issue.severity-error .issue-fix-list,
.error-section {
    background: #ffd6d6;
}

.issue-container.active .issue.severity-error .issue-label {
    background: #ffc6c6;
}

.issue.severity-error .issue-fix-item button.actionable,
.issue-container.active .issue.severity-error .issue-info-button {
    color: #b91201;
    fill: #b91201;
}
.issue.severity-error .issue-icon {
    color: #dd1400;
}
.errors-list .issue.severity-error .issue-label:active,
.errors-list .issue.severity-error .issue-label:focus,
.issue.severity-error .issue-fix-item button.actionable:active,
.issue.severity-error .issue-fix-item button.actionable:focus {
    background: #ffb6b6;
}
.issue.severity-error .issue-fix-item button.actionable:active,
.issue.severity-error .issue-fix-item button.actionable:focus,
.issue-container.active .issue.severity-error .issue-info-button:active,
.issue-container.active .issue.severity-error .issue-info-button:focus {
    color: #840c00;
    fill: #840c00;
}
@media (hover: hover) {
    .errors-list .issue.severity-error .issue-label:hover,
    .issue.severity-error .issue-fix-item button.actionable:hover {
        background: #ffb6b6;
    }
    .issue.severity-error .issue-fix-item button.actionable:hover,
    .issue-container.active .issue.severity-error .issue-info-button:hover {
        color: #840c00;
        fill: #840c00;
    }
}


/* Issues Pane */
.issues-options-container {
    display: table;
}
.issues-option {
    display: table-row;
}
.issues-option-title {
    display: table-cell;
    font-weight: bold;
    padding-right: 10px;
}
.ideditor[dir='rtl'] .issues-option-title {
    padding-right: 0;
    padding-left: 10px;
}
.issues-option label {
    display: table-cell;
    padding: 0 10px;
    white-space: nowrap;
}

.layer-list.issues-list li.issue {
    border-color: inherit;    /* override .layer-list styles */
    color: inherit;
    height: unset;
}

.layer-list.issue-rules-list,
.layer-list.issues-list,
.layer-list.layer-feature-list {
    margin-bottom: 0;
}
.section-footer {
    display: flex;
    flex-flow: row nowrap;
    justify-content: flex-end;
    height: 30px;
}
.section-footer a {
    padding: 5px;
}

.section-issues-status .box {
    border-radius: 4px;
    border: 1px solid #72d979;
    background: #c6ffca;
    padding: 5px !important;
    display: flex;
}
.section-issues-status .icon {
    color: #05ac10;
}

input.square-degrees-input {
    padding: 2px !important; /* important needed for rtl */
    width: 3em;
    height: 2em;
    text-align: center;
    background: rgba(0,0,0,0);
    color: currentColor;
}


/* Entity Issues List */
.section-entity-issues .issue-container .issue {
    border-radius: 4px;
    border: 1px solid #ccc;
    background: #f6f6f6;
}
.section-entity-issues .issue-container:not(.active) .issue-text:active,
.section-entity-issues .issue-container:not(.active) .issue-text:focus,
.section-entity-issues .issue-container:not(.active) .issue-info-button:active,
.section-entity-issues .issue-container:not(.active) .issue-info-button:focus {
    background: #f1f1f1;
}
@media (hover: hover) {
    .section-entity-issues .issue-container:not(.active) .issue-text:hover,
    .section-entity-issues .issue-container:not(.active) .issue-info-button:hover {
        background: #f1f1f1;
    }
}
.section-entity-issues .issue .issue-label .issue-text {
    padding-right: 10px;
}
.ideditor[dir='rtl'] .section-entity-issues .issue .issue-label .issue-text {
    padding-right: unset;
    padding-left: 10px;
}

.section-entity-issues .issue-container.active .issue-label button.issue-text {
    font-weight: bold;
}
.section-entity-issues .issue-container:not(:last-of-type) {
    margin-bottom: 5px;
}
.section-entity-issues .issue-container.active:not(:first-of-type) {
    margin-top: 10px;
}
.section-entity-issues .issue-container.active:not(:last-of-type) {
    margin-bottom: 10px;
}

/* fixes */
.section-entity-issues .issue-fix-list {
    border-top: 1px solid;
    border-color: inherit;
}
.section-entity-issues .issue-container.active .issue-fix-list:empty {
    display: none;
}

li.issue-fix-item button {
    padding: 2px 10px 2px 20px;
    background: transparent;
    width: 100%;
    text-align: initial;
}
.ideditor[dir='rtl'] li.issue-fix-item button {
    padding: 2px 20px 2px 10px;
}
li.issue-fix-item:first-of-type button {
    padding-top: 5px;
}
li.issue-fix-item:last-of-type button {
    padding-bottom: 5px;
}

li.issue-fix-item button .fix-message {
    padding: 0 10px;
    vertical-align: middle;
}

li.issue-fix-item button.actionable {
    cursor: pointer;
}
li.issue-fix-item button:not(.actionable) .fix-icon {
    color: #555;
    fill: #555;
}

.issue-container:not(.active) ul.issue-fix-list {
    display: none;
}

.issue-info {
    flex: 1 1 auto;
    width: 100%;
    overflow: hidden;
    display: none;
    padding: 10px 0;
}
.issue-info.expanded {
    display: inline-block;
}

.issue-info .issue-reference {
    margin-bottom: 10px;
}
.issue-info .tagDiff-table {
    min-width: 60%;
    width: unset;
    border: 1px solid #ccc;
}
.issue-info .tagDiff-row {
    border: 1px solid #ccc;
}
.issue-info .tagDiff-cell {
    padding: 2px 10px;
    font-family: monospace;
    font-size: 10px;
    border: 1px solid #ccc;
}
.issue-info .tagDiff-cell-add {
    background: #dfd;
}
.issue-info .tagDiff-cell-remove {
    background: #fdd;
}


/* Background - Display Options Sliders
------------------------------------------------------- */
.display-options-container {
    padding: 10px;
}

.display-control h5 {
    padding-bottom: 0;
    padding-top: 10px;
}

.display-control h5 span {
    margin: 5px;
}

.display-control .control-wrap {
    display: flex;
    align-items: center;
    width: 100%;
}
.display-control .display-option-input {
    height: 20px;
    flex: 1 1 100%;
}

.display-control button {
    height: 30px;
    width: 30px;
    margin-left: 5px;
    margin-right: 0px;
    vertical-align: text-bottom;
    border-radius: 4px;
    flex: 0 0 auto;
}
.ideditor[dir='rtl'] .display-control button {
    margin-left: 0px;
    margin-right: 5px;
}


/* Background - Adjust Alignment
------------------------------------------------------- */
.background-pane .nudge-container {
    border: 1px solid #ccc;
    border-radius: 4px;
    padding: 10px;
    position: relative;
}

.nudge-container .nudge-controls-wrap {
    position: relative;
    width: 100%;
    overflow: hidden;
}

.nudge-container .nudge-outer-rect {
    background-color: #eee;
    border: 1px solid #ccc;
    border-radius: 2px;
    padding: 20px 0;
    display: flex;
    justify-content: center;
    align-items: center;
    margin: 45px;
    cursor: move;
    /* prevent scrolling pane while dragging on touchscreen */
    touch-action: none;
    /* disable drag-to-select */
    user-select: none;
    position: relative;
}

.nudge-container .nudge-inner-rect {
    background-color: #fff;
    border: 1px solid #ccc;
    border-radius: 2px;
    width: 65%;
    min-height: 20px;
}

.nudge-container .nudge::after {
    content: '';
    display: block;
    position: absolute;
    margin: auto;
    left: 0; right: 0; top: 0; bottom: 0;
    height: 0;
    width: 0;
}

.nudge-container input {
    width: 100%;
    padding: 2px;
    text-align: center;
    border: 0;
}

.nudge-container input.error {
    border: 1px solid #ff7878;
    border-radius: 2px;
    background: #ffb;
}

.nudge-container button {
    position: absolute;
    height: 40px;
    width: 40px;
}
.nudge-container button.right,
.nudge-container button.left {
    top: 0;
    bottom: 0;
    margin-top: auto;
    margin-bottom: auto;
    vertical-align: middle;
}
.nudge-container button.right {
    right: 0;
}
.nudge-container button.left {
    left: 0;
}
.nudge-container button.top,
.nudge-container button.bottom {
    left: 0;
    right: 0;
    margin-left: auto;
    margin-right: auto;
}
.nudge-container button.top {
    top: 0;
}
.nudge-container button.bottom {
    bottom: 0;
}

.nudge-container button.nudge-reset {
    right: 0;
    bottom: 0;
}

.nudge-surface {
   position: absolute;
   z-index: 5000;
   left: 0;
   top: 0;
   width: 100%;
   height: 100%;
   background-color: transparent;
   cursor: move;
}

.background-pane .nudge.right::after {
    border-top: 5px solid transparent;
    border-bottom: 5px solid transparent;
    border-left: 5px solid #222;
}

.background-pane .nudge.left::after {
    border-top: 5px solid transparent;
    border-bottom: 5px solid transparent;
    border-right: 5px solid #222;
}

.background-pane .nudge.top::after {
    border-right: 5px solid transparent;
    border-left: 5px solid transparent;
    border-bottom: 5px solid #222;
}

.background-pane .nudge.bottom::after {
    border-right: 5px solid transparent;
    border-left: 5px solid transparent;
    border-top: 5px solid #222;
}


/* Side Panes - Background / Map Data / Help
------------------------------------------------------- */
.map-panes {
    flex: 0 1 auto;
    position: relative;
    height: 100%;
    max-width: 100%;
}
.map-pane {
    position: relative;
    top: 0;
    width: 400px;
    max-width: 100%;
    height: 100%;
    z-index: 10;
    display: flex;
    flex-direction: column;
}

.map-pane.help-pane {
    width: 600px;
}

.pane-heading {
    display: flex;
    flex-flow: row nowrap;
    justify-content: space-between;
    border-bottom: 1px solid #ccc;
    flex: 0 0 auto;
}

.pane-heading h2 {
    margin: 14px 20px;
}

.pane-heading button {
    width: 40px;
    border-radius: 0;
}

.pane-content {
    height: 100%;
    padding: 10px 50px 20px 20px;
    overflow-x: hidden;
    overflow-y: scroll;
    position: relative;
}
.ideditor[dir='rtl'] .pane-content {
    padding: 10px 20px 20px 50px;
}

.help-pane .pane-content > div {
    padding-bottom: 15px;
}


/* Help
------------------------------------------------------- */
.help-pane p {
    font-size: 15px;
    margin-bottom: 20px;
}

.help-pane .left-content .icon.inline,
.curtain-tooltip .icon.inline {
    margin-right: 0;
    margin-left: 0;
    height: 1.34em;
    width: 1.34em;
}

.help-pane .toc {
    width: 100%;
    max-width: 200px;
    float: right;
    margin-left: 20px;
    margin-bottom: 20px;
    padding-left: 5px;
}

.help-pane .toc li a,
.help-pane .nav a {
    display: block;
    border: 1px solid #ccc;
    padding: 5px 10px;
}

.help-pane .toc li a {
    border-bottom: 0;
}
.help-pane .toc li a:focus,
.help-pane .nav a:focus,
.help-pane .toc li a:active,
.help-pane .nav a:active {
    background: #ececec;
}
@media (hover: hover) {
    .help-pane .toc li a:hover,
    .help-pane .nav a:hover {
        background: #ececec;
    }
}

.help-pane .toc li a.selected {
    background: #e8ebff;
}

.help-pane .toc li:first-child a {
    border-radius: 4px 4px 0 0;
}

.help-pane .toc li:nth-last-child(3) a {
    border-bottom: 1px solid #ccc;
    border-radius: 0 0 4px 4px
}

.help-pane .toc li.shortcuts a,
.help-pane .toc li.walkthrough a {
    overflow: hidden;
    margin-top: 10px;
    border-bottom: 1px solid #ccc;
    border-radius: 4px;
}

.help-pane .toc li.walkthrough a {
    text-align: center;
}

.help-pane .nav {
    position: relative;
    padding-bottom: 30px;
}

.help-pane .nav a {
    float: left;
    width: 50%;
    text-align: center;
}

.help-pane .nav a:first-child {
    border-radius: 4px 0 0 4px;
}

.help-pane .nav a:last-child:not(:only-child) {
    border-radius: 0 4px 4px 0;
    border-left: 0;
}

.help-pane .nav a:only-child {
    width: 100%;
    border-radius: 4px;
}


/* Inspector (hover styles)
------------------------------------------------------- */
.inspector-hover .section-entity-issues .issue-container .issue .issue-label,
.inspector-hover .form-field-input-wrap .label,
.inspector-hover .form-field-input-multicombo .chiplist,
.inspector-hover .form-field-button,
.inspector-hover .structure-extras-wrap,
.inspector-hover .comments-container .comment,
.inspector-hover button,
.inspector-hover input,
.inspector-hover textarea,
.inspector-hover label {
    background: #ececec;
}
.inspector-hover .preset-list-button,
.inspector-hover .tag-row input {
    background: #f6f6f6;
}

.inspector-hover a,
.inspector-hover .form-field-input-multicombo .chip,
.inspector-hover .form-field-input-check span,
.inspector-hover .section-entity-issues .issue .icon {
    color: #666;
}

.inspector-hover .form-field-input-multicombo .chip {
    background: #eee;
    border: 1px solid #ccc;
}

/* no scrollbars */
.inspector-hover div {
    overflow-x: visible;
    overflow-y: visible;
}

/* hide and remove from layout */
.inspector-hidden,
.inspector-hover .preset-list-button-wrap .tag-reference-button,
.inspector-hover label input[type="checkbox"],
.inspector-hover label input[type="radio"],
.inspector-hover .form-field-input-multicombo .input-wrap,
.inspector-hover .form-field-input-radio label,
.inspector-hover .form-field-input-radio label span,
.inspector-hover .form-field-input-radio label.remove .icon,
.inspector-hover .add-row,
.inspector-hover .section-entity-issues .issue-container .issue-fix-list,
.inspector-hover .section-entity-issues .issue-container .issue-info-button {
    display: none;
}

/* hide but preserve in layout */
.inspector-hover .combobox-caret,
.inspector-hover .header button,
.inspector-hover .quick-links,
.inspector-hover .form-field-input-multicombo .chip .remove,
.inspector-hover .hide-toggle:before,
.inspector-hover .more-fields,
.inspector-hover .field-label button,
.inspector-hover .tag-row button,
.inspector-hover .footer * {
    opacity: 0;
}

/* Unstyle the active entity issue on hover */
.inspector-hover .section-entity-issues .issue-container.active {
    margin-top: 1px;
    margin-bottom: 1px;
}
.inspector-hover .section-entity-issues .issue-container * {
    border-color: #ccc !important;
}
.inspector-hover .section-entity-issues .issue-container.active .issue-label {
    border-bottom: 0;
}
.inspector-hover .section-entity-issues .issue-container.active .issue-label button.issue-text {
    font-weight: normal;
}


/* Styles for raw tag inspector on hover */
.inspector-hover .tag-row .key-wrap,
.inspector-hover .tag-row .value-wrap {
    height: 31px;
}

.inspector-hover .tag-row:first-child input.value {
    border-top-right-radius: 4px;
}
.ideditor[dir='rtl'] .inspector-hover .tag-row:first-child input.value {
    border-top-right-radius: 0;
    border-top-left-radius: 4px;
}

.inspector-hover .tag-row:last-child input.value {
    border-bottom-right-radius: 4px;
}
.ideditor[dir='rtl'] .inspector-hover .tag-row:last-child input.value {
    border-bottom-right-radius: 0;
    border-bottom-left-radius: 4px;
}

.inspector-hover .tag-row:last-child input.key {
    border-bottom-left-radius: 4px;
}
.ideditor[dir='rtl'] .inspector-hover .tag-row:last-child input.key {
    border-bottom-left-radius: 0;
    border-bottom-right-radius: 4px;
}

.inspector-hover .more-fields {
    max-height: 0;
    margin-bottom: -10px;
}

/* Unstyle button fields */
.inspector-hover .form-field-input-radio label.active,
.inspector-hover .entity-editor-pane a.hide-toggle {
    opacity: 1;
    background-color: transparent;
    color: #666;
    padding-left: 0;
    border-width: 0;
}
.inspector-hover .form-field-input-radio button.active {
    padding-left: 10px;
}

/* Show placeholder on hover for radio buttons */
.inspector-hover .form-field-input-radio {
    border: 1px solid #ccc;
    border-top: 0;
    border-radius: 0 0 4px 4px;
}
.inspector-hover .form-field-input-radio .placeholder {
    opacity: 1;
    color: #666;
    padding: 5px 10px;
    width: 100%;
    height: auto;
    border: 0;
}
.inspector-hover .form-field-input-radio .structure-extras-wrap {
    border: 0;
}


/* Raster Background Tiles
------------------------------------------------------- */
img.tile {
    position: absolute;
    transform-origin: 0 0;

    user-select: none;

    pointer-events: none;

    -webkit-user-drag: none;

    opacity: 0;

    transition: opacity 200ms linear;
}

img.tile-loaded {
    opacity: 1;
}

img.tile-removing {
    opacity: 0;
}

.tile-label-debug {
    font-size: 10px;
    background: rgba(0, 0, 0, 0.7);
    color: #fff;
    position: absolute;
    text-align: center;
    padding: 5px;
    border-radius: 3px;
    z-index: 2;
    margin-left: -70px;
    margin-top: -20px;

    transform-origin: 0 0;

    user-select: none;
}

img.tile-debug {
    outline: 1px solid red;
}


/* Map
------------------------------------------------------- */
.main-map {
    position: absolute;
    top: 0;
    left: 0;
    right: 0;
    bottom: 0;
    overflow: hidden;
    height: 100%;
    width: 100%;
    background: #000;
    user-select: none;
    touch-action: none;
    -webkit-touch-callout: none;
}
.main-map * {
    touch-action: none;
}

.supersurface {
    transform-origin: 0 0;
}

.supersurface, .layer {
    position: absolute;
    top: 0;
    left: 0;
    right: 0;
    bottom: 0;
}


/* Map-In-Map
------------------------------------------------------- */
.map-in-map {
    position: absolute;
    overflow: hidden;
    top: 10px;
    width: 200px;
    height: 150px;
    z-index: 2;
    background: #000;
    border: #aaa 1px solid;
    box-shadow: 0 0 2em black;
}
.ideditor[dir='ltr'] .map-in-map {
    left: 10px;
}
.ideditor[dir='rtl'] .map-in-map {
    right: 10px;
}

.map-in-map-tiles {
    transform-origin: 0 0;
    user-select: none;
}

.map-in-map-viewport,
.map-in-map-data {
    top: 0;
    left: 0;
    overflow: hidden;
    height: 100%;
    width: 100%;
}

.map-in-map-viewport {
    position: absolute;
}

.map-in-map-data {
    position: relative;
    z-index: 10;
}

.map-in-map-bbox {
    fill: none;
    stroke: rgba(255, 255, 0, 0.75);
    stroke-width: 1;
    shape-rendering: crispEdges;
}

.map-in-map-bbox.thick {
    stroke-width: 5;
}


/* Debug Data
------------------------------------------------------- */
.debug {
    stroke: currentColor;
    fill: none;
    stroke-width: 2;
}
.map-in-map-data .debug {
    stroke-width: 1;
}

.nocolor { color: rgba(0, 0, 0, 0); }
.red     { color: rgba(255, 0, 0, 0.75); }
.green   { color: rgba(0, 255, 0, 0.75); }
.blue    { color: rgba(176, 176, 255, 0.75); }
.yellow  { color: rgba(255, 255, 0, 0.75); }
.cyan    { color: rgba(0, 255, 255, 0.75); }
.magenta { color: rgba(255, 0, 255, 0.75); }
.orange  { color: rgba(255, 153, 0, 0.75); }
.pink    { color: rgba(255, 0, 153, 0.75); }
.purple  { color: rgba(153, 0, 255, 0.75); }

.debug-legend {
    position: absolute;
    top: 70px;
    right: 80px;
    padding: 5px;
    border-radius: 4px;
    pointer-events: none;
}

.debug-legend-item {
    padding-right: 5px;
}
.debug-legend-item:before {
    content: "\25A0";
    padding: 0 5px;
}


/* Information Panels
------------------------------------------------------- */
.info-panels {
    display: flex;
    flex-flow: row wrap-reverse;
    justify-content: flex-end;
    width: 100%;
    z-index: 1;
    -ms-user-select: element;
    pointer-events: none;
    overflow: hidden;
}

.panel-container h1,
.panel-container h2,
.panel-container h3,
.panel-container h4,
.panel-container h5 {
    display: inline-block;
    margin-bottom: 0;
}

.panel-container h1,
.panel-container h2,
.panel-container h3 {
    color: #ff8;
}

.panel-container {
    flex: 0 0 auto;
    margin: 0 2px 2px 0;
    border-radius: 4px;
    border: 1px solid rgba(0, 0, 0, 0.75);
    padding-bottom: 10px;
    width: 250px;
    max-width: 100%;
    pointer-events: auto;
}

.panel-container .panel-title {
    border-radius: 4px 4px 0 0;
}

.panel-title {
    padding: 5px 10px;
    display: flex;
    justify-content: space-between;
}

.panel-title button.close {
    padding: 2px;
    background: none;
    color: #ddd;
}
.ideditor[dir='rtl'] .panel-title button.close {
    float: left;
}
.panel-title button.close:focus,
.panel-title button.close:active {
    color: #fff;
}
@media (hover: hover) {
    .panel-title button.close:hover {
        color: #fff;
    }
}
.panel-title button.close .icon {
    height: 20px;
    width: 16px;
}

.panel-content {
    padding: 5px 10px;
    position: relative;
}

.panel-content ul:empty {
    display: none;
}

.panel-content li span:not(.localized-text) {
    display: inline-block;
    white-space: nowrap;
    margin: 0 8px;
}

.panel-content .button {
    display: inline-block;
    background: #7092ff;
    border-radius: 2px;
    padding: 0 4px;
    margin-top: 10px;
    margin-right: 10px;
    color: #fff;
}
.ideditor[dir='rtl'] .panel-content .button {
    margin-right: auto;
    margin-left: 10px;
}

.panel-content-history .links a {
    margin-left: 8px;
}
.ideditor[dir='rtl'] .panel-content-history .links a {
    margin-left: auto;
    margin-right: 8px;
}
.panel-content-history h4 {
    padding-bottom: 0;
}
.panel-content-location .location-info {
    margin-top: 10px;
}


/* Map Footer
------------------------------------------------------- */
.map-footer {
    width: 100%;
    position: relative;
    border-radius: 0;
    pointer-events: none;
    display: flex;
    flex-direction: column;
    -ms-user-select: element;
    flex: 0 0 auto;
}

.map-footer-bar {
    pointer-events: all;
    display: block;
    height: 2.5em;
    position: relative;
}

.main-footer-wrap,
.flash-wrap {
    display: flex;
    flex: 0 0 100%;
    flex-flow: row nowrap;
    justify-content: space-between;
    height: 100%;
    position: absolute;
    right: 0;
    left: 0;
}

.footer-show {
    bottom: 0px;
    transition: bottom 75ms linear;
}

.footer-hide {
    bottom: -100%;
    transition: bottom 75ms linear;
}


/* Attribution
------------------------------------------------------- */
.attribution-wrap {
    position: absolute;
    bottom: 5px;
    left: 5px;
    right: 5px;
    display: flex;
    justify-content: space-between;
    align-items: flex-end;
    z-index: 0;
<<<<<<< HEAD
=======
    pointer-events: none;
>>>>>>> 72d56e54
}

.attribution-wrap > * {
    pointer-events: auto;
}

.attribution-wrap .base-layer-attribution,
.attribution-wrap .overlay-layer-attribution {
    color: #ccc;
    font-size: 10px;
}
.attribution-wrap .overlay-layer-attribution {
    text-align: right;
}

.attribution-wrap .overlay-layer-attribution .attribution:not(:last-child):after {
    content: '; ';
}

.attribution-wrap .attribution a,
.attribution-wrap .attribution a:visited {
    color: #ccf;
}
.attribution-wrap .attribution a:focus,
.attribution-wrap .attribution a:hover {
    color: #aaf;
}
@media (hover: hover) {
    .attribution-wrap .attribution a:hover {
        color: #aaf;
    }
}

.attribution-wrap .attribution .source-image {
    height: 20px;
    vertical-align: middle;
    border-radius: 3px;
}

.attribution-wrap .attribution span {
    margin: 0 3px;
}


/* Footer - Flash messages
------------------------------------------------------- */
.flash-content {
    display: flex;
    flex: 1 0 auto;
    flex-flow: row nowrap;
    align-items: center;
    padding: 2px;
}

.flash-icon {
    flex: 0 0 auto;
    width: 20px;
    height: 20px;
    margin: 0 8px;
}

.flash-icon circle {
    fill: #eee;
}
.flash-icon.disabled circle {
    cursor: auto;
    fill: rgba(255,255,255,0.7);
}

.flash-icon use {
    color: #222;
}
.flash-icon.disabled use,
.flash-icon.operation.disabled use {
    fill: rgba(32,32,32,0.7);
    color: rgba(40,40,40,0.7);
}

.flash-text {
    flex: 1 1 auto;
}

/* Scale bar
------------------------------------------------------- */
.map-footer-bar .scale-block {
    vertical-align: bottom;
    width: 250px;
    flex: 0 0 auto;
    user-select: none;
    height: 30px;
    align-self: center;
}

.scale-block .scale {
    height: 100%;
    width: 100%;
    cursor: pointer;
    display: block;
}
.ideditor[dir='rtl'] .scale-block .scale {
    transform: scaleX(-1);
}

.scale-block .scale-text {
    display: inline-block;
    position: absolute;
    color: #ccc;
    top: 0.45em;
}

.scale-block .scale path {
    fill: none;
    stroke: #ccc;
    stroke-width: 1;
    shape-rendering: crispEdges;
}

/* Footer - About, Source Switcher
------------------------------------------------------- */
.map-footer-bar .info-block {
    flex: 1 1 100%;
    overflow: hidden;
}

.map-footer-list {
    display: flex;
    flex-flow: row nowrap;
    height: 100%;
    justify-content: flex-end;
}

.map-footer-list li {
    height: 100%;
    display: flex;
    align-items: center;
    white-space: nowrap;
    padding: 5px;
}
.ideditor[dir='ltr'] .map-footer-list li:not(:last-child) {
    border-right: 1px solid rgba(255,255,255,.5);
}
.ideditor[dir='rtl'] .map-footer-list li:not(:last-child) {
    border-left: 1px solid rgba(255,255,255,.5);
}
.map-footer-list li:empty {
    display: none;
}

.map-footer-list a.chip {
    padding: 1px 4px 1px 4px;
    border-radius: 2px;
    color: #eee;
}
.map-footer-list a.chip .icon {
    width: 14px;
    height: 14px;
    margin-top: -2px;
}
.map-footer-list a.chip span.count {
    margin: 0 3px;
}

.source-switch a.chip.live {
    background: #d32232;
    color: #fff;
}

.feature-warning a.chip {
    background: #1e90ff;
}

.issues-info a.chip.resolved-count {
    background: #15911E;
}
.issues-info a.chip.warnings-count {
    background: #DF8500;
}
.ideditor[dir='ltr'] .issues-info a.chip:not(:last-child) {
    margin-right: 5px;
}
.ideditor[dir='rtl'] .issues-info a.chip:not(:last-child) {
    margin-left: 5px;
}

.user-list a:not(:last-child):after {
    content: ', ';
}

.api-status {
    text-align: right;
    padding: 1px 10px;
    color: #eee;
    flex: 1 1 auto;
}
.ideditor[dir='rtl'] .api-status {
    text-align: left;
}
.api-status:empty {
    display: none;
}

.api-status.offline,
.api-status.readonly,
.api-status.error {
    background: #a22;
}

.api-status a {
    text-decoration: underline;
    color: #ccc;
    pointer-events: all;
}
.api-status a:focus,
.api-status a:active {
    color: inherit;
}
@media (hover: hover) {
    .api-status a:hover {
        color: inherit;
    }
}

.fb-road-license a {
    padding: 2px 4px 4px 4px;
    border-radius: 2px;
}

/* Notification Badges
------------------------------------------------------- */
/* For an icon (e.g. new version) */
.badge {
    display: inline-flex;
    background: #d32232;
    width: 21px;
    height: 21px;
    border-radius: 50%;
    align-items: center;
    justify-content: center;
}
.ideditor[dir='ltr'] .badge {
    margin-left: 6px;
}
.ideditor[dir='rtl'] .badge {
    margin-right: 6px;
}
.badge .icon {
    vertical-align: baseline;
    width: 11px;
    height: 11px;
    color: #fff;
    flex: 0 0 auto;
}

/* For text (e.g. upcoming events) */
.badge-text {
    display: inline-block;
    color: #fff;
    text-align: center;
    width: 16px;
    height: 16px;
    font-size: 10px;
    font-weight: bold;
    margin-left: 5px;
    background: #f00;
    border-radius: 9px;
}
.ideditor[dir='rtl'] .badge-text {
    margin-left: 0;
    margin-right: 5px;
}


/* Modals / Prompts
------------------------------------------------------- */
.modal {
    top: 5%;
    max-height: 90%;
    position: relative;
    border-radius: 3px;
    overflow: hidden;
    margin: auto;
    z-index: 50;
    width: 80%;
    min-width: 200px;
    max-width: 550px;
    display: flex;
    flex-direction: column;
}

.modal .content {
    overflow-x: hidden;
    overflow-y: auto;
}

.modal .loader {
    margin-bottom: 10px;
}
.modal .description {
    text-align: center;
}

.shaded {
    z-index: 5000;
    position: absolute;
    top: 0;
    bottom: 0;
    left: 0;
    right: 0;
    overflow: auto;
}
.shaded:before {
    content:'';
    background: rgba(0,0,0,0.5);
    position: absolute;
    left: 0px; right: 0px; top: 0px; bottom: 0px;
}

.modal-section {
    padding: 20px;
    border-bottom: 1px solid #ccc;
}
.modal-section p:not(:last-of-type) {
    padding-bottom: 20px;
}
.modal-section h4 {
    padding-bottom: 0;
}
.modal-section.buttons {
    text-align: center;
}

.modal-section.buttons button {
    min-width: 130px;
}

.modal-section.buttons .action {
    display: inline-block;
    margin: 0 10px;
}

.save-section .buttons {
    display: flex;
    flex-wrap: wrap;
    justify-content: space-around;
}

.save-section .buttons .action,
.save-section .buttons .secondary-action {
    width: 45%;
    margin: 10px auto;
    text-align: center;
    vertical-align: middle;
}

.loading-modal {
    text-align: center;
}
.modal-actions {
    display: flex;
}
.modal-actions button {
    color: #7092ff;
    border-bottom: 1px solid #ccc;
    border-radius: 0;
    min-height: 160px;
    text-align: center;
    width: 100%;
}

.logo-small {
    height: 40px;
    width: 40px;
    margin: auto;
}

.logo {
    height: 100px;
    width: 100%;
    max-width: 100px;
    margin: auto;
}

.modal-actions > :first-child,
.modal-actions > :nth-child(2) {
    border-right: 1px solid #ccc;
}

.modal-section:last-child {
    border-bottom: 0;
}

/* Restore Modal
------------------------------------------------------- */
.modal-actions .logo-restore {
    color: #7092ff;
}
.modal-actions .logo-reset {
    color: #e06c5e;
}

/* Success Screen / Community Index
------------------------------------------------------- */
.save-success.body {
    overflow-y: scroll;
    overflow-x: hidden;
}

.save-success .link-out {
    margin: 0px 5px;
    white-space: nowrap;
}

.save-summary,
.save-communityLinks {
    padding: 0px 20px 15px 20px;
}

.save-communityLinks {
    border-top: 1px solid #ccc;
}

.save-success table,
.save-success p {
    margin-top: 15px;
}
.save-success h3 {
    font-size: 14px;
    margin-top: 15px;
    line-height: 1.5;
    padding-bottom: 0;
}
.save-success td {
    vertical-align: top;
}
.save-success td.cell-icon {
    width: 40px;
}
.save-success td.cell-detail {
    padding: 0 10px;
}
.save-success td.community-detail {
    padding-bottom: 15px;
}

.summary-view-on-osm,
.community-name {
    font-size: 14px;
    font-weight: bold;
}
.community-languages {
    margin-top: 5px;
    font-style: italic;
}
.community-languages:only-child {
    margin-top: 0;
}

.community-detail a.hide-toggle,
.community-detail a:visited.hide-toggle {
    font-size: 12px;
    font-weight: normal;
    padding-bottom: 0;
}
.community-detail .hide-toggle svg.icon.pre-text {
    width: 12px;
    height: 15px;
}

.community-events {
    margin-top: 5px;
}

.community-event,
.community-more {
    background-color: #efefef;
    padding: 8px;
    border-radius: 4px;
    margin-bottom: 5px;
}

.community-event-name {
    font-size: 14px;
    font-weight: bold;
}
.community-event-when {
    font-weight: bold;
}

.community-missing {
    padding: 10px;
    text-align: center;
}


/* Splash Modal
------------------------------------------------------- */
.modal-actions .logo-walkthrough,
.modal-actions .logo-features {
    color: #7092ff;
}


/* Shortcuts Modal
------------------------------------------------------- */
.modal-shortcuts {
    width: 90%;
    max-width: 1050px;
}

.modal-shortcuts .modal-section:last-child {
    padding: 10px 15px 20px 15px;
    min-height: 275px;
}

.modal-shortcuts .tabs-bar {
    padding-bottom: 5px;
    text-align: center;
}

.modal-shortcuts a.tab {
    display: inline-block;
    padding: 5px 10px;
    margin: 0 5px;
    cursor: pointer;
    color: #666;
    font-size: 16px;
    font-weight: bold;
}
.modal-shortcuts a.tab.active {
    color: #7092ff;
    border-bottom: 2px solid;
}
.modal-shortcuts a.tab:focus,
.modal-shortcuts a.tab:active {
    color: #597be7;
    background-color: #efefef;
}
@media (hover: hover) {
    .modal-shortcuts a.tab:hover {
        color: #597be7;
        background-color: #efefef;
    }
}

.modal-shortcuts .shortcut-tab {
    display: flex;
    flex-flow: row wrap;
    justify-content: space-around;
}

.modal-shortcuts .shortcut-column {
    width: auto;
}

.modal-shortcuts .shortcut-tab-tools .shortcut-column {
    flex: 1 1 100%;
    width: 100%;
}

.modal-shortcuts td {
    padding-bottom: 5px;
}

.modal-shortcuts .shortcut-section {
    padding: 20px 0 10px 0;
}

.modal-shortcuts .shortcut-keys {
    padding: 0 10px;
    color: #767676;
    text-align: right;
    white-space: nowrap;
}
.ideditor[dir='rtl'] .modal-shortcuts .shortcut-keys {
    text-align: left;
}

.modal-shortcuts .shortcut-keys kbd {
    color: #555;
}

.modal-shortcuts .shortcut-keys .gesture {
    color: #333;
    padding: 3px;
}


/* Settings Modals
------------------------------------------------------- */
.settings-modal textarea {
    height: 70px;
    width: 100%;
}

.settings-custom-background .instructions-template {
    margin-bottom: 20px;
}
.settings-custom-background .instructions-template p {
    margin-bottom: 0;
}
.settings-custom-background .instructions-template ul {
    padding-bottom: 20px;
}
.settings-custom-background .instructions-template ul li {
    list-style-type: disc;
    list-style-position: inside;
}

.settings-custom-data .instructions-url {
    margin-bottom: 10px;
}
.settings-custom-data .field-file,
.settings-custom-data .instructions-template {
    margin-bottom: 20px;
}


/* Save Mode
------------------------------------------------------- */
a.user-info {
    display: inline-block;
}

.commit-form {
    margin-bottom: 0;
}

.user-info img {
    float: left;
}

.note-save .field-warning,
.field-warning {
    background: #ffb;
    border: 1px solid #ccc;
    border-radius: 4px;
    padding: 10px;
}

.note-save .field-warning:empty,
.field-warning:empty {
    display: none;
}

.field-warning,
.changeset-info,
.request-review,
.commit-info {
    margin-bottom: 10px;
}

.request-review label {
    cursor: pointer;
}

.changeset-list {
    border: 1px solid #ccc;
    border-radius: 4px;
    background: #fff;
    margin-bottom: 10px;
    overflow: hidden;
}

.changeset-list li button {
    padding: 5px 10px;
    width: 100%;
    border-radius: 0;
    text-align: initial;
}
.changeset-list li {
    border-top: 1px solid #ccc;
}
.changeset-list li:first-child {
    border-top: 0;
}
.changeset-list .alert {
    opacity: 0.5;
}


/* Conflict resolution
------------------------------------------------------- */
.conflicts-help {
    padding: 20px;
    background-color: #ffffbb;
    border-bottom: 1px solid #ccc;
}

.conflicts-buttons {
    padding: 20px;
}

button.conflicts-button {
    float: left;
}

.conflict-container {
    border-bottom: 1px solid #ccc;
}

.conflict-description {
    padding: 5px 20px;
    display: block;
}

.conflicts-done {
    padding: 20px 20px 0 20px;
}

.conflict-detail-container {
    padding: 10px 20px;
}

.conflict-count {
    padding: 10px 20px;
}

.conflict-choices {
    margin-top: 10px;
}

.conflict-nav-buttons {
    padding: 10px 0 20px 0;
}

.conflict-nav-button {
    height: 30px;
}


/* Notices (Zoom in to Edit)
------------------------------------------------------- */
.notice {
    position: absolute;
    top: 15px;
    left: 0;
    right: 0;
    text-align: center;
}

.notice .zoom-to {
    margin: auto;
    width: 300px;
    padding: 20px 5px;
    font-size: 150%;
    border-radius: 8px;
    font-weight: bold;
}

.notice .zoom-to:focus,
.notice .zoom-to:active {
    background: rgba(0,0,0,0.6);
}
@media (hover: hover) {
    .notice .zoom-to:hover {
        background: rgba(0,0,0,0.6);
    }
}

.notice .zoom-to .icon {
    width: 30px;
    height: 30px;
    vertical-align: middle;
    margin-right: 10px;
}
.ideditor[dir='rtl'] .notice .zoom-to .icon {
    margin-left: 10px;
    margin-right: 0;
}


/* Tooltips
------------------------------------------------------- */
.popover {
    position: absolute;
    display: none;
}
.tooltip {
    color: #333;
    font-size: 12px;
    white-space: initial;
}
.tooltip:not(.curtain-tooltip) {
    pointer-events: none;
}
.popover.in {
    z-index: 5000;
    height: auto;
    display: block;
}
.tooltip.in {
    opacity: 0.95;
}
.popover.top {
    margin-top: -4px;
}
.popover.right {
    margin-left: 4px;
}
.popover.bottom {
    margin-top: 4px;
}
.popover.left {
    margin-left: -4px;
}
.popover.arrowed.top {
    margin-top: -10px;
}
.popover.arrowed.right {
    margin-left: 10px;
}
.popover.arrowed.bottom {
    margin-top: 10px;
}
.popover.arrowed.left {
    margin-left: -10px;
}
.bar-button .tooltip.arrowed.bottom {
    margin-top: 20px;
}
.tooltip.top {
    text-align: center;
}
.tooltip.right {
    text-align: left;
}
.tooltip.bottom {
    text-align: center;
}
.tooltip.left {
    text-align: right;
}

.popover-inner {
    border-radius: inherit;
}

.tooltip .popover-inner {
    border-radius: 4px;
    max-width: 200px;
    min-width: 80px;
    padding: 10px;
    font-weight: normal;
    background-color: #fff;
}

.popover-arrow {
    position: absolute;
    width: 0;
    height: 0;
    border-color: transparent;
    border-style: solid;
}
.popover.top .popover-arrow {
    bottom: -5px;
    left: 50%;
    margin-left: -5px;
    border-top-color: #fff;
    border-width: 5px 5px 0;
}
.popover.right .popover-arrow {
    top: 50%;
    left: -5px;
    margin-top: -5px;
    border-right-color: #fff;
    border-width: 5px 5px 5px 0;
}
.popover.left .popover-arrow {
    top: 50%;
    right: -5px;
    margin-top: -5px;
    border-left-color: #fff;
    border-width: 5px 0 5px 5px;
}
.popover.bottom .popover-arrow {
    top: -5px;
    left: 50%;
    margin-left: -5px;
    border-bottom-color: #fff;
    border-width: 0 5px 5px;
}
.popover:not(.arrowed) .popover-arrow {
    display: none;
}

.tooltip-heading {
    font-weight: bold;
    background: #f6f6f6;
    padding: 10px;
    margin: -10px -10px 10px -10px;
    border-radius: 3px 3px 0 0;
    font-size: 14px;
}

.keyhint-wrap {
    background: #f6f6f6;
    padding: 10px;
    margin: 10px -10px -10px -10px;
    border-radius: 0 0 3px 3px;
}
.popover-inner .shortcut {
    font-weight: bold;
    margin-left: 5px;
}

.ideditor[dir='rtl'] .popover-inner .shortcut {
    margin-left: 0;
    margin-right: 5px;
}

/* dark tooltips for sidebar / panels */
.tooltip.dark.top .popover-arrow,
.map-pane .tooltip.top .popover-arrow,
.sidebar .tooltip.top .popover-arrow {
    border-top-color: #000;
}
.tooltip.dark.bottom .popover-arrow,
.map-pane .tooltip.bottom .popover-arrow,
.sidebar .tooltip.bottom .popover-arrow {
    border-bottom-color: #000;
}
.tooltip.dark.left .popover-arrow,
.map-pane .tooltip.left .popover-arrow,
.sidebar .tooltip.left .popover-arrow {
    border-left-color: #000;
}
.tooltip.dark.right .popover-arrow,
.map-pane .tooltip.right .popover-arrow,
.sidebar .tooltip.right .popover-arrow {
    border-right-color: #000;
}
.tooltip.dark .popover-inner,
.tooltip.dark .tooltip-heading,
.tooltip.dark .keyhint-wrap,
.map-pane .popover-inner,
.map-pane .tooltip-heading,
.map-pane .keyhint-wrap,
.sidebar .popover-inner,
.sidebar .tooltip-heading,
.sidebar .keyhint-wrap {
    background: #000;
    color: #ccc;
}
.tooltip.dark kbd,
.map-pane .tooltip kbd,
.sidebar .tooltip kbd {
    background-color: #666;
    border: solid 1px #444;
    border-bottom-color: #333;
    box-shadow: inset 0 -1px 0 #333;
    color: #eee;
}

/* Exceptions for tooltip layouts */

/* commit warning tooltips need to be closer */
.warning-section .tooltip.top {
    margin-top: -5px;
}

li:first-of-type .badge .tooltip,
li.hide + li.version .badge .tooltip {
    left: auto !important;
    right: 5px !important;
}
.ideditor[dir='rtl'] li:first-of-type .badge .tooltip,
.ideditor[dir='rtl'] li.hide + li.version .badge .tooltip {
    left: 5px !important;
    right: auto !important;
}
li:first-of-type .badge .tooltip .popover-arrow,
li.hide + li.version .badge .tooltip .popover-arrow {
    right: 15px !important;
    left: auto !important;
}
.ideditor[dir='rtl'] li:first-of-type .badge .tooltip .popover-arrow,
.ideditor[dir='rtl'] li.hide + li.version .badge .tooltip .popover-arrow {
    left: 15px !important;
    right: auto !important;
}


/* Contextual Edit Menu
------------------------------------------------------- */
.edit-menu {
    position: absolute;
    display: flex;
    flex-direction: column;
    background: #fff;
    border-radius: 4px;
    /* padding is set in edit_menu.js */
}

.edit-menu .tooltip {
    width: 200px; /* see also edit_menu.js */
}

.edit-menu-item {
    display: flex;
    align-items: center;
    border-radius: 0;
    padding: 0 12px;
    /* height is set in edit_menu.js */
}
.edit-menu-item .label {
    max-width: 120px;
    text-align: initial;
    line-height: 1.1em;
    font-weight: bold;
}
.ideditor[dir='ltr'] .edit-menu-item .label {
    margin-left: 8px;
}
.ideditor[dir='rtl'] .edit-menu-item .label {
    margin-right: 8px;
}

.edit-menu-item use {
    pointer-events: none;
}

/* Lasso
------------------------------------------------------- */
.lasso-path {
    fill-opacity: 0.3;
    stroke: #fff;
    stroke-width: 1;
    stroke-opacity: 1;
    stroke-dasharray: 5, 5;
}


/* Scrollbars
 ----------------------------------------------------- */
::-webkit-scrollbar {
    height: 20px;
    overflow: visible;
    width: 10px;
    background: #fff;
    border-left: 1px solid #DDD;
}

::-webkit-scrollbar-track {
    background-clip: padding-box;
    border: solid transparent;
    border-width: 0;
}

::-webkit-scrollbar-thumb {
    background-color: rgba(0,0,0,.2);
    background-clip: padding-box;
    border: solid transparent;
    border-width: 3px 3px 3px 4px;
    border-radius: 6px;
}
::-webkit-scrollbar-track:active {
    background-color: rgba(0,0,0,.05);
}
@media (hover: hover) {
    ::-webkit-scrollbar-track:hover {
        background-color: rgba(0,0,0,.05);
    }
}


/* Intro walkthrough
 ----------------------------------------------------- */
.curtain {
    z-index: 1000;
    pointer-events: none;
    position: absolute;
}

.curtain-darkness {
    pointer-events: all;
    fill-opacity: 0.7;
    fill: #222;
    fill-rule: evenodd;
}

.intro-nav-wrap {
    display: flex;
    flex-direction: row;
    position: absolute;
    left: 0;
    right: 0;
    bottom: 30px;
    padding: 10px;
    z-index: 1001;
}

.intro-nav-wrap .intro-nav-wrap-logo {
    flex: 0 0 auto;
    height: 40px;
    width: 40px;
    color: #fff;
    margin: 0px 20px;
    vertical-align: middle;
}

.intro-nav-wrap .joined {
    flex: 1 1 auto;
    display: flex;
    flex-direction: row;
}

.intro-nav-wrap button.chapter {
    flex: 1 1 100%;
    padding: 0px 5px;
    font-weight: bold;
}

.intro-nav-wrap button.chapter.next {
    animation-duration: 1s;
    animation-name: pulse;
    animation-iteration-count: infinite;
    animation-direction: alternate;
}
@keyframes pulse {
    from  { background: #7092ff; }
    to    { background: #c6d4ff; }
}

.intro-nav-wrap button.chapter.finished {
    background: #8cd05f;
}

.intro-nav-wrap button.chapter .status {
    display: none;
}

.intro-nav-wrap button.chapter.finished .status {
    display: inline-block;
}

.curtain-tooltip {
    z-index: 1002;
}

.curtain-tooltip.tooltip.in {
    opacity: 1;
}
.curtain-tooltip.tooltip {
    text-align: left;
}
.ideditor[dir='rtl'] .curtain-tooltip.tooltip {
    text-align: right;
}

.curtain-tooltip .popover-inner {
    font-size: 15px;
    position: relative;
    padding: 20px;
}

.curtain-tooltip .popover-inner .button-section,
.curtain-tooltip .popover-inner .instruction {
    font-weight: bold;
    display: block;
    border-top: 1px solid #ccc;
    margin-top: 10px;
    margin-left: -20px;
    margin-right: -20px;
    padding: 10px 20px 0 20px;
}

.curtain-tooltip .popover-inner .button-section button {
    width: 66.6666%;
}

.curtain-tooltip .popover-inner .instruction:only-child {
    border: 0;
    padding: 0;
    margin: 0;
}

.curtain-tooltip .popover-inner .icon.pre-text {
    vertical-align: text-top;
    margin-right: 0;
    margin-left: 0;
    display: inline-block;
}

.curtain-tooltip.intro-points-describe ,
.curtain-tooltip.intro-lines-name_road {
    top: 133px !important;
}

.tooltip-illustration {
    height: 80px;
    width: 200px;
    margin-left: -20px;
    margin-top: -10px;
}
.ideditor[dir='rtl'] .tooltip-illustration {
    margin-left: auto;
    margin-right: -20px;
}

.curtain-tooltip.intro-mouse {
    user-select: none;
}

.curtain-tooltip.intro-mouse .counter {
    position: absolute;
    display: block;
    top: 50px;
    width: 100%;
    text-align: center;
    font-weight: bold;
    font-size: 14px;
    z-index: 1003;
}

.curtain-tooltip.intro-mouse .tooltip-illustration use {
    fill: rgba(112, 146, 255, 0);
    color: rgba(112, 146, 255, 0);
}
.curtain-tooltip.intro-mouse.leftclick .tooltip-illustration use {
    fill: rgba(112, 146, 255, 1);
}
.curtain-tooltip.intro-mouse.rightclick .tooltip-illustration use {
    color: rgba(112, 146, 255, 1);
}

.huge-modal-button {
    width: 100%;
    padding: 20px;
}

.huge-modal-button .illustration {
    height: 100px;
    width: 100px;
    color: #7092ff;
}<|MERGE_RESOLUTION|>--- conflicted
+++ resolved
@@ -1891,21 +1891,13 @@
     flex: 0 1 auto;
     width: 80px;
 }
-<<<<<<< HEAD
-.ideditor[dir='ltr'] .form-field-input-maxspeed > input:first-of-type {
-=======
 .ideditor[dir='ltr'] .form-field-input-roadspeed > input:first-of-type {
->>>>>>> 72d56e54
     border-radius: 0 0 0 4px;
 }
 .ideditor[dir='rtl'] .form-field-input-roadspeed > input:first-of-type {
     border-radius: 0 0 4px 0;
 }
-<<<<<<< HEAD
-.ideditor[dir='ltr'] .form-field-input-maxspeed > input:last-of-type {
-=======
 .ideditor[dir='ltr'] .form-field-input-roadspeed > input:last-of-type {
->>>>>>> 72d56e54
     border-left: 0;
     border-radius: 0 0 4px 0;
 }
@@ -4415,10 +4407,7 @@
     justify-content: space-between;
     align-items: flex-end;
     z-index: 0;
-<<<<<<< HEAD
-=======
     pointer-events: none;
->>>>>>> 72d56e54
 }
 
 .attribution-wrap > * {
