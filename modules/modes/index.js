--- conflicted
+++ resolved
@@ -4,11 +4,7 @@
 export { modeAddNote } from './add_note';
 export { modeBrowse } from './browse';
 export { modeDragNode } from './drag_node';
-<<<<<<< HEAD
-export { modeDragNote2 } from './drag_note2';
-=======
 export { modeDragNote } from './drag_note';
->>>>>>> fbedbb16
 export { modeDrawArea } from './draw_area';
 export { modeDrawLine } from './draw_line';
 export { modeMove } from './move';
