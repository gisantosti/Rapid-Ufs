import _throttle from 'lodash-es/throttle';

import { select as d3_select } from 'd3-selection';

import { utilDisplayLabel } from '../util';
import { geoSphericalDistance } from '../geo';
import { modeBrowse } from '../modes/browse';
import { modeSelect } from '../modes/select';
import { utilObjectOmit, utilQsString, utilStringQs } from '../util';
import { utilArrayIdentical } from '../util/array';
import { t } from '../core/localizer';


export function behaviorHash(context) {

    // cached window.location.hash
    var _cachedHash = null;
    // allowable latitude range
    var _latitudeLimit = 90 - 1e-8;

    function computedHashParameters() {
        var map = context.map();
        var center = map.center();
        var zoom = map.zoom();
        var precision = Math.max(0, Math.ceil(Math.log(zoom) / Math.LN2));
        var oldParams = utilObjectOmit(utilStringQs(window.location.hash),
            ['comment', 'source', 'hashtags', 'walkthrough']
        );
        var newParams = {};

        delete oldParams.id;
        var selected = context.selectedIDs().filter(function(id) {
<<<<<<< HEAD
            return context.hasEntity(id) && !context.entity(id).isNew();
=======
            return context.hasEntity(id);
>>>>>>> 4ed6f231
        });
        if (selected.length) {
            newParams.id = selected.join(',');
        }

        newParams.map = zoom.toFixed(2) +
            '/' + center[1].toFixed(precision) +
            '/' + center[0].toFixed(precision);

        return Object.assign(oldParams, newParams);
    }

    function computedHash() {
        return '#' + utilQsString(computedHashParameters(), true);
    }

    function computedTitle(includeChangeCount) {

        var baseTitle = context.documentTitleBase() || 'iD';
        var contextual;
        var changeCount;
        var titleID;

        var selected = context.selectedIDs().filter(function(id) {
            return context.hasEntity(id);
        });
        if (selected.length) {
            var firstLabel = utilDisplayLabel(context.entity(selected[0]), context.graph());
            if (selected.length > 1 ) {
                contextual = t('title.labeled_and_more', {
                    labeled: firstLabel,
                    count: (selected.length - 1).toString()
                });
            } else {
                contextual = firstLabel;
            }
            titleID = 'context';
        }

        if (includeChangeCount) {
            changeCount = context.history().difference().summary().length;
            if (changeCount > 0) {
                titleID = contextual ? 'changes_context' : 'changes';
            }
        }

        if (titleID) {
            return t('title.format.' + titleID, {
                changes: changeCount,
                base: baseTitle,
                context: contextual
            });
        }

        return baseTitle;
    }

    function updateTitle(includeChangeCount) {
        if (!context.setsDocumentTitle()) return;

        var newTitle = computedTitle(includeChangeCount);
        if (document.title !== newTitle) {
            document.title = newTitle;
        }
    }

    function updateHashIfNeeded() {
        if (context.inIntro()) return;

        var latestHash = computedHash();
        if (_cachedHash !== latestHash) {
            _cachedHash = latestHash;

            // Update the URL hash without affecting the browser navigation stack,
            // though unavoidably creating a browser history entry
            window.history.replaceState(null, computedTitle(false /* includeChangeCount */), latestHash);

            // set the title we want displayed for the browser tab/window
            updateTitle(true /* includeChangeCount */);
        }
    }

    var _throttledUpdate = _throttle(updateHashIfNeeded, 500);
    var _throttledUpdateTitle = _throttle(function() {
        updateTitle(true /* includeChangeCount */);
    }, 500);

    function hashchange() {

        // ignore spurious hashchange events
        if (window.location.hash === _cachedHash) return;

        _cachedHash = window.location.hash;

        var q = utilStringQs(_cachedHash);
        var mapArgs = (q.map || '').split('/').map(Number);

        if (mapArgs.length < 3 || mapArgs.some(isNaN)) {
            // replace bogus hash
            updateHashIfNeeded();

        } else {
            // don't update if the new hash already reflects the state of iD
            if (_cachedHash === computedHash()) return;

            var mode = context.mode();

            context.map().centerZoom([mapArgs[2], Math.min(_latitudeLimit, Math.max(-_latitudeLimit, mapArgs[1]))], mapArgs[0]);

            if (q.id) {
                var ids = q.id.split(',').filter(function(id) {
                    return context.hasEntity(id);
                });
                var skip = mode && mode.id === 'select' && utilArrayIdentical(mode.selectedIDs(), ids);
                if (ids.length && !skip) {
                    context.enter(modeSelect(context, ids));
                    return;
                }
            }

            var center = context.map().center();
            var dist = geoSphericalDistance(center, [mapArgs[2], mapArgs[1]]);
            var maxdist = 500;

            // Don't allow the hash location to change too much while drawing
            // This can happen if the user accidently hit the back button.  #3996
            if (mode && mode.id.match(/^draw/) !== null && dist > maxdist) {
                context.enter(modeBrowse(context));
                return;
            }
        }
    }

    function behavior() {
        context.map()
            .on('move.behaviorHash', _throttledUpdate);

        context.history()
            .on('change.behaviorHash', _throttledUpdateTitle);

        context
            .on('enter.behaviorHash', _throttledUpdate);

        d3_select(window)
            .on('hashchange.behaviorHash', hashchange);

        if (window.location.hash) {
            var q = utilStringQs(window.location.hash);

            if (q.id) {
                //if (!context.history().hasRestorableChanges()) {
                    // targeting specific features: download, select, and zoom to them
                    context.zoomToEntity(q.id.split(',')[0], !q.map);
                //}
            }

            if (q.walkthrough === 'true') {
                behavior.startWalkthrough = true;
            }

            if (q.map) {
                behavior.hadHash = true;
            }

            hashchange();

            updateTitle(false);
        }
    }

    behavior.off = function() {
        _throttledUpdate.cancel();
        _throttledUpdateTitle.cancel();

        context.map()
            .on('move.behaviorHash', null);

        context
            .on('enter.behaviorHash', null);

        d3_select(window)
            .on('hashchange.behaviorHash', null);

        window.location.hash = '';
    };

    return behavior;
}<|MERGE_RESOLUTION|>--- conflicted
+++ resolved
@@ -30,11 +30,7 @@
 
         delete oldParams.id;
         var selected = context.selectedIDs().filter(function(id) {
-<<<<<<< HEAD
-            return context.hasEntity(id) && !context.entity(id).isNew();
-=======
             return context.hasEntity(id);
->>>>>>> 4ed6f231
         });
         if (selected.length) {
             newParams.id = selected.join(',');
