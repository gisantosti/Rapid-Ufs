import { dispatch as d3_dispatch } from 'd3-dispatch';

import {
    event as d3_event,
    select as d3_select
} from 'd3-selection';

import { presetManager } from '../presets';
import { osmEntity, osmNote, QAItem } from '../osm';
import { utilKeybinding, utilRebind } from '../util';

/*
   The hover behavior adds the `.hover` class on pointerover to all elements to which
   the identical datum is bound, and removes it on pointerout.

   The :hover pseudo-class is insufficient for iD's purposes because a datum's visual
   representation may consist of several elements scattered throughout the DOM hierarchy.
   Only one of these elements can have the :hover pseudo-class, but all of them will
   have the .hover class.
 */
export function behaviorHover(context) {
    var dispatch = d3_dispatch('hover');
    var _selection = d3_select(null);
    var _newNodeId = null;
    var _initialNodeID = null;
    var _altDisables;
    var _ignoreVertex;
    var _targets = [];

    // use pointer events on supported platforms; fallback to mouse events
    var _pointerPrefix = 'PointerEvent' in window ? 'pointer' : 'mouse';


    function keydown() {
        if (_altDisables && d3_event.keyCode === utilKeybinding.modifierCodes.alt) {
            _selection.selectAll('.hover')
                .classed('hover-suppressed', true)
                .classed('hover', false);

            _selection
                .classed('hover-disabled', true);

            dispatch.call('hover', this, null);
        }
    }


    function keyup() {
        if (_altDisables && d3_event.keyCode === utilKeybinding.modifierCodes.alt) {
            _selection.selectAll('.hover-suppressed')
                .classed('hover-suppressed', false)
                .classed('hover', true);

            _selection
                .classed('hover-disabled', false);

            dispatch.call('hover', this, _targets);
        }
    }


    function behavior(selection) {
        _selection = selection;

        _targets = [];

        if (_initialNodeID) {
            _newNodeId = _initialNodeID;
            _initialNodeID = null;
        } else {
            _newNodeId = null;
        }

        _selection
            .on(_pointerPrefix + 'over.hover', pointerover)
            .on(_pointerPrefix + 'out.hover', pointerout)
            // treat pointerdown as pointerover for touch devices
            .on(_pointerPrefix + 'down.hover', pointerover);

        d3_select(window)
            .on(_pointerPrefix + 'up.hover pointercancel.hover', pointerout, true)
            .on('keydown.hover', keydown)
            .on('keyup.hover', keyup);


        function eventTarget() {
            var datum = d3_event.target && d3_event.target.__data__;
            if (typeof datum !== 'object') return null;
            if (!(datum instanceof osmEntity) && datum.properties && (datum.properties.entity instanceof osmEntity)) {
                return datum.properties.entity;
            }
            return datum;
        }

        function pointerover() {
            // ignore mouse hovers with buttons pressed unless dragging
            if (context.mode().id.indexOf('drag') === -1 &&
                (!d3_event.pointerType || d3_event.pointerType === 'mouse') &&
                d3_event.buttons) return;

            var target = eventTarget();
            if (target && _targets.indexOf(target) === -1) {
                _targets.push(target);
                updateHover(_targets);
            }
        }

        function pointerout() {

            var target = eventTarget();
            var index = _targets.indexOf(target);
            if (index !== -1) {
                _targets.splice(index);
                updateHover(_targets);
            }
        }

        function allowsVertex(d) {
            return d.geometry(context.graph()) === 'vertex' || presetManager.allowsVertex(d, context.graph());
        }

        function modeAllowsHover(target) {
            var mode = context.mode();
            if (mode.id === 'add-point') {
                return mode.preset.matchGeometry('vertex') ||
                    (target.type !== 'way' && target.geometry(context.graph()) !== 'vertex');
            }
            return true;
        }

        function updateHover(targets) {

            _selection.selectAll('.hover')
                .classed('hover', false);
            _selection.selectAll('.hover-suppressed')
                .classed('hover-suppressed', false);

<<<<<<< HEAD
            // What are we hovering over?
            var entity, selector;
            if (datum && datum.__featurehash__) {
                entity = datum;
                selector = '.data' + datum.__featurehash__;

            } else if (datum && datum.__fbid__) {
                entity = datum;
                selector = '.data' + datum.__fbid__;

            } else if (datum instanceof qaError) {
                entity = datum;
                selector = '.' + datum.service + '.error_id-' + datum.id;

            } else if (datum instanceof osmNote) {
                entity = datum;
                selector = '.note-' + datum.id;

            } else if (datum instanceof osmEntity) {
                entity = datum;
                selector = '.' + entity.id;
                if (entity.type === 'relation') {
                    entity.members.forEach(function(member) { selector += ', .' + member.id; });
                }
            } else if (datum && datum.properties && (datum.properties.entity instanceof osmEntity)) {
                entity = datum.properties.entity;
                selector = '.' + entity.id;
                if (entity.type === 'relation') {
                    entity.members.forEach(function(member) { selector += ', .' + member.id; });
                }
=======
            var mode = context.mode();

            if (!_newNodeId && (mode.id === 'draw-line' || mode.id === 'draw-area')) {
                var node = targets.find(function(target) {
                    return target instanceof osmEntity && target.type === 'node';
                });
                _newNodeId = node && node.id;
>>>>>>> 4ed6f231
            }

            targets = targets.filter(function(datum) {
                if (datum instanceof osmEntity) {
                    // If drawing a way, don't hover on a node that was just placed. #3974
                    return datum.id !== _newNodeId &&
                        (datum.type !== 'node' || !_ignoreVertex || allowsVertex(datum)) &&
                        modeAllowsHover(datum);
                }
                return true;
            });

            var selector = '';

            for (var i in targets) {
                var datum = targets[i];

                // What are we hovering over?
                if (datum.__featurehash__) {
                    // hovering custom data
                    selector += ', .data' + datum.__featurehash__;

                } else if (datum instanceof QAItem) {
                    selector += ', .' + datum.service + '.itemId-' + datum.id;

                } else if (datum instanceof osmNote) {
                    selector += ', .note-' + datum.id;

                } else if (datum instanceof osmEntity) {
                    selector += ', .' + datum.id;
                    if (datum.type === 'relation') {
                        for (var j in datum.members) {
                            selector += ', .' + datum.members[j].id;
                        }
                    }
                }
            }

            var suppressed = _altDisables && d3_event && d3_event.altKey;

            if (selector.trim().length) {
                // remove the first comma
                selector = selector.slice(1);
                _selection.selectAll(selector)
                    .classed(suppressed ? 'hover-suppressed' : 'hover', true);
            }

            dispatch.call('hover', this, !suppressed && targets);
        }
    }


    behavior.off = function(selection) {
        selection.selectAll('.hover')
            .classed('hover', false);
        selection.selectAll('.hover-suppressed')
            .classed('hover-suppressed', false);
        selection
            .classed('hover-disabled', false);

        selection
            .on(_pointerPrefix + 'over.hover', null)
            .on(_pointerPrefix + 'out.hover', null)
            .on(_pointerPrefix + 'down.hover', null);

        d3_select(window)
            .on(_pointerPrefix + 'up.hover pointercancel.hover', null, true)
            .on('keydown.hover', null)
            .on('keyup.hover', null);
    };


    behavior.altDisables = function(val) {
        if (!arguments.length) return _altDisables;
        _altDisables = val;
        return behavior;
    };

    behavior.ignoreVertex = function(val) {
        if (!arguments.length) return _ignoreVertex;
        _ignoreVertex = val;
        return behavior;
    };

    behavior.initialNodeID = function(nodeId) {
        _initialNodeID = nodeId;
        return behavior;
    };

    return utilRebind(behavior, dispatch, 'on');
}<|MERGE_RESOLUTION|>--- conflicted
+++ resolved
@@ -135,38 +135,6 @@
             _selection.selectAll('.hover-suppressed')
                 .classed('hover-suppressed', false);
 
-<<<<<<< HEAD
-            // What are we hovering over?
-            var entity, selector;
-            if (datum && datum.__featurehash__) {
-                entity = datum;
-                selector = '.data' + datum.__featurehash__;
-
-            } else if (datum && datum.__fbid__) {
-                entity = datum;
-                selector = '.data' + datum.__fbid__;
-
-            } else if (datum instanceof qaError) {
-                entity = datum;
-                selector = '.' + datum.service + '.error_id-' + datum.id;
-
-            } else if (datum instanceof osmNote) {
-                entity = datum;
-                selector = '.note-' + datum.id;
-
-            } else if (datum instanceof osmEntity) {
-                entity = datum;
-                selector = '.' + entity.id;
-                if (entity.type === 'relation') {
-                    entity.members.forEach(function(member) { selector += ', .' + member.id; });
-                }
-            } else if (datum && datum.properties && (datum.properties.entity instanceof osmEntity)) {
-                entity = datum.properties.entity;
-                selector = '.' + entity.id;
-                if (entity.type === 'relation') {
-                    entity.members.forEach(function(member) { selector += ', .' + member.id; });
-                }
-=======
             var mode = context.mode();
 
             if (!_newNodeId && (mode.id === 'draw-line' || mode.id === 'draw-area')) {
@@ -174,7 +142,6 @@
                     return target instanceof osmEntity && target.type === 'node';
                 });
                 _newNodeId = node && node.id;
->>>>>>> 4ed6f231
             }
 
             targets = targets.filter(function(datum) {
