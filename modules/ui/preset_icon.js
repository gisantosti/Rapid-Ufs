import { select as d3_select } from 'd3-selection';

import { presetManager } from '../presets';
import { prefs } from '../core/preferences';
import { svgIcon, svgTagClasses } from '../svg';
import { utilFunctor } from '../util';


export function uiPresetIcon() {
  let _preset;
  let _geometry;
  let _sizeClass = 'medium';


  function isSmall() {
    return _sizeClass === 'small';
  }


  function presetIcon(selection) {
    selection.each(render);
  }


  function getIcon(p, geom) {
    if (isSmall() && p.isFallback && p.isFallback()) return 'iD-icon-' + p.id;
    if (p.icon) return p.icon;
    if (geom === 'line') return 'iD-other-line';
    if (geom === 'vertex') return p.isFallback() ? '' : 'temaki-vertex';
    if (isSmall() && geom === 'point') return '';
    return 'maki-marker-stroked';
  }


  function renderPointBorder(container, drawPoint) {

    let pointBorder = container.selectAll('.preset-icon-point-border')
      .data(drawPoint ? [0] : []);

    pointBorder.exit()
      .remove();

    let pointBorderEnter = pointBorder.enter();

    const w = 40;
    const h = 40;

    pointBorderEnter
      .append('svg')
      .attr('class', 'preset-icon-fill preset-icon-point-border')
      .attr('width', w)
      .attr('height', h)
      .attr('viewBox', `0 0 ${w} ${h}`)
      .append('path')
      .attr('transform', 'translate(11.5, 8)')
      .attr('d', 'M 17,8 C 17,13 11,21 8.5,23.5 C 6,21 0,13 0,8 C 0,4 4,-0.5 8.5,-0.5 C 13,-0.5 17,4 17,8 z');

    pointBorder = pointBorderEnter.merge(pointBorder);
  }


<<<<<<< HEAD
=======
  function renderCategoryBorder(container, category) {
    let categoryBorder = container.selectAll('.preset-icon-category-border')
      .data(category ? [0] : []);

    categoryBorder.exit()
      .remove();

    let categoryBorderEnter = categoryBorder.enter();

    const d = 60;

    let svgEnter = categoryBorderEnter
      .append('svg')
      .attr('class', 'preset-icon-fill preset-icon-category-border')
      .attr('width', d)
      .attr('height', d)
      .attr('viewBox', `0 0 ${d} ${d}`);

    ['fill', 'stroke'].forEach(klass => {
      svgEnter
        .append('path')
        .attr('class', `area ${klass}`)
        .attr('d', 'M9.5,7.5 L25.5,7.5 L28.5,12.5 L49.5,12.5 C51.709139,12.5 53.5,14.290861 53.5,16.5 L53.5,43.5 C53.5,45.709139 51.709139,47.5 49.5,47.5 L10.5,47.5 C8.290861,47.5 6.5,45.709139 6.5,43.5 L6.5,12.5 L9.5,7.5 Z');
    });

    categoryBorder = categoryBorderEnter.merge(categoryBorder);

    if (category) {
      const tagClasses = svgTagClasses().getClassesString(category.members.collection[0].addTags, '');
      categoryBorder.selectAll('path.stroke')
        .attr('class', `area stroke ${tagClasses}`);
      categoryBorder.selectAll('path.fill')
        .attr('class', `area fill ${tagClasses}`);
    }
 }


>>>>>>> 72d56e54
  function renderCircleFill(container, drawVertex) {
    let vertexFill = container.selectAll('.preset-icon-fill-vertex')
      .data(drawVertex ? [0] : []);

    vertexFill.exit()
      .remove();

    let vertexFillEnter = vertexFill.enter();

    const w = 60;
    const h = 60;
    const d = 40;

    vertexFillEnter
      .append('svg')
      .attr('class', 'preset-icon-fill preset-icon-fill-vertex')
      .attr('width', w)
      .attr('height', h)
      .attr('viewBox', `0 0 ${w} ${h}`)
      .append('circle')
      .attr('cx', w / 2)
      .attr('cy', h / 2)
      .attr('r', d / 2);

    vertexFill = vertexFillEnter.merge(vertexFill);
  }


  function renderSquareFill(container, drawArea, tagClasses) {

    let fill = container.selectAll('.preset-icon-fill-area')
      .data(drawArea ? [0] : []);

    fill.exit()
      .remove();

    let fillEnter = fill.enter();

    const d = isSmall() ? 40 : 60;
    const w = d;
    const h = d;
    const l = d * 2/3;
    const c1 = (w-l) / 2;
    const c2 = c1 + l;

    fillEnter = fillEnter
      .append('svg')
      .attr('class', 'preset-icon-fill preset-icon-fill-area')
      .attr('width', w)
      .attr('height', h)
      .attr('viewBox', `0 0 ${w} ${h}`);

    ['fill', 'stroke'].forEach(klass => {
      fillEnter
        .append('path')
        .attr('d', `M${c1} ${c1} L${c1} ${c2} L${c2} ${c2} L${c2} ${c1} Z`)
        .attr('class', `area ${klass}`);
    });

    const rVertex = 2.5;
    [[c1, c1], [c1, c2], [c2, c2], [c2, c1]].forEach(point => {
      fillEnter
        .append('circle')
        .attr('class', 'vertex')
        .attr('cx', point[0])
        .attr('cy', point[1])
        .attr('r', rVertex);
    });

    if (!isSmall()) {
      const rMidpoint = 1.25;
      [[c1, w/2], [c2, w/2], [h/2, c1], [h/2, c2]].forEach(point => {
        fillEnter
          .append('circle')
          .attr('class', 'midpoint')
          .attr('cx', point[0])
          .attr('cy', point[1])
          .attr('r', rMidpoint);
      });
    }

    fill = fillEnter.merge(fill);

    fill.selectAll('path.stroke')
      .attr('class', `area stroke ${tagClasses}`);
    fill.selectAll('path.fill')
      .attr('class', `area fill ${tagClasses}`);
  }


  function renderLine(container, drawLine, tagClasses) {

    let line = container.selectAll('.preset-icon-line')
      .data(drawLine ? [0] : []);

    line.exit()
      .remove();

    let lineEnter = line.enter();

    const d = isSmall() ? 40 : 60;
    // draw the line parametrically
    const w = d;
    const h = d;
    const y = Math.round(d * 0.72);
    const l = Math.round(d * 0.6);
    const r = 2.5;
    const x1 = (w - l) / 2;
    const x2 = x1 + l;

    lineEnter = lineEnter
      .append('svg')
      .attr('class', 'preset-icon-line')
      .attr('width', w)
      .attr('height', h)
      .attr('viewBox', `0 0 ${w} ${h}`);

    ['casing', 'stroke'].forEach(klass => {
      lineEnter
        .append('path')
        .attr('d', `M${x1} ${y} L${x2} ${y}`)
        .attr('class', `line ${klass}`);
    });

    [[x1-1, y], [x2+1, y]].forEach(point => {
      lineEnter
        .append('circle')
        .attr('class', 'vertex')
        .attr('cx', point[0])
        .attr('cy', point[1])
        .attr('r', r);
    });

    line = lineEnter.merge(line);

    line.selectAll('path.stroke')
      .attr('class', `line stroke ${tagClasses}`);
    line.selectAll('path.casing')
      .attr('class', `line casing ${tagClasses}`);
  }


  function renderRoute(container, drawRoute, p) {

    let route = container.selectAll('.preset-icon-route')
      .data(drawRoute ? [0] : []);

    route.exit()
      .remove();

    let routeEnter = route.enter();

    const d = isSmall() ? 40 : 60;
    // draw the route parametrically
    const w = d;
    const h = d;
    const y1 = Math.round(d * 0.80);
    const y2 = Math.round(d * 0.68);
    const l = Math.round(d * 0.6);
    const r = 2;
    const x1 = (w - l) / 2;
    const x2 = x1 + l / 3;
    const x3 = x2 + l / 3;
    const x4 = x3 + l / 3;

    routeEnter = routeEnter
      .append('svg')
      .attr('class', 'preset-icon-route')
      .attr('width', w)
      .attr('height', h)
      .attr('viewBox', `0 0 ${w} ${h}`);

    ['casing', 'stroke'].forEach(klass => {
      routeEnter
        .append('path')
        .attr('d', `M${x1} ${y1} L${x2} ${y2}`)
        .attr('class', `segment0 line ${klass}`);
      routeEnter
        .append('path')
        .attr('d', `M${x2} ${y2} L${x3} ${y1}`)
        .attr('class', `segment1 line ${klass}`);
      routeEnter
        .append('path')
        .attr('d', `M${x3} ${y1} L${x4} ${y2}`)
        .attr('class', `segment2 line ${klass}`);
    });

    [[x1, y1], [x2, y2], [x3, y1], [x4, y2]].forEach(point => {
      routeEnter
        .append('circle')
        .attr('class', 'vertex')
        .attr('cx', point[0])
        .attr('cy', point[1])
        .attr('r', r);
    });

    route = routeEnter.merge(route);

    if (drawRoute) {
      let routeType = p.tags.type === 'waterway' ? 'waterway' : p.tags.route;
      const segmentPresetIDs = routeSegments[routeType];
      for (let i in segmentPresetIDs) {
        const segmentPreset = presetManager.item(segmentPresetIDs[i]);
        const segmentTagClasses = svgTagClasses().getClassesString(segmentPreset.tags, '');
        route.selectAll(`path.stroke.segment${i}`)
          .attr('class', `segment${i} line stroke ${segmentTagClasses}`);
        route.selectAll(`path.casing.segment${i}`)
          .attr('class', `segment${i} line casing ${segmentTagClasses}`);
      }
    }
  }

  function renderSvgIcon(container, picon, geom, isFramed, category, tagClasses) {
    const isMaki = picon && /^maki-/.test(picon);
    const isTemaki = picon && /^temaki-/.test(picon);
    const isFa = picon && /^fa[srb]-/.test(picon);
    const isiDIcon = picon && !(isMaki || isTemaki || isFa);

    let icon = container.selectAll('.preset-icon')
      .data(picon ? [0] : []);

    icon.exit()
      .remove();

    icon = icon.enter()
      .append('div')
      .attr('class', 'preset-icon')
      .call(svgIcon(''))
      .merge(icon);

    icon
      .attr('class', 'preset-icon ' + (geom ? geom + '-geom' : ''))
      .classed('category', category)
      .classed('framed', isFramed)
      .classed('preset-icon-iD', isiDIcon);

    icon.selectAll('svg')
      .attr('class', 'icon ' + picon + ' ' + (!isiDIcon && geom !== 'line'  ? '' : tagClasses));

    var suffix = '';
    if (isMaki) {
      suffix = isSmall() && geom === 'point' ? '-11' : '-15';
    }

    icon.selectAll('use')
      .attr('href', '#' + picon + suffix);
  }


  function renderImageIcon(container, imageURL) {
    let imageIcon = container.selectAll('img.image-icon')
      .data(imageURL ? [0] : []);

    imageIcon.exit()
      .remove();

    imageIcon = imageIcon.enter()
      .append('img')
      .attr('class', 'image-icon')
      .on('load', () => container.classed('showing-img', true) )
      .on('error', () => container.classed('showing-img', false) )
      .merge(imageIcon);

    imageIcon
      .attr('src', imageURL);
  }

  // Route icons are drawn with a zigzag annotation underneath:
  //     o   o
  //    / \ /
  //   o   o
  // This dataset defines the styles that are used to draw the zigzag segments.
  const routeSegments = {
    bicycle: ['highway/cycleway', 'highway/cycleway', 'highway/cycleway'],
    bus: ['highway/unclassified', 'highway/secondary', 'highway/primary'],
    trolleybus: ['highway/unclassified', 'highway/secondary', 'highway/primary'],
    detour: ['highway/tertiary', 'highway/residential', 'highway/unclassified'],
    ferry: ['route/ferry', 'route/ferry', 'route/ferry'],
    foot: ['highway/footway', 'highway/footway', 'highway/footway'],
    hiking: ['highway/path', 'highway/path', 'highway/path'],
    horse: ['highway/bridleway', 'highway/bridleway', 'highway/bridleway'],
    light_rail: ['railway/light_rail', 'railway/light_rail', 'railway/light_rail'],
    monorail: ['railway/monorail', 'railway/monorail', 'railway/monorail'],
    mtb: ['highway/path', 'highway/track', 'highway/bridleway'],
    pipeline: ['man_made/pipeline', 'man_made/pipeline', 'man_made/pipeline'],
    piste: ['piste/downhill', 'piste/hike', 'piste/nordic'],
    power: ['power/line', 'power/line', 'power/line'],
    road: ['highway/secondary', 'highway/primary', 'highway/trunk'],
    subway: ['railway/subway', 'railway/subway', 'railway/subway'],
    train: ['railway/rail', 'railway/rail', 'railway/rail'],
    tram: ['railway/tram', 'railway/tram', 'railway/tram'],
    waterway: ['waterway/stream', 'waterway/stream', 'waterway/stream']
  };


  function render() {
    let p = _preset.apply(this, arguments);
    let geom = _geometry ? _geometry.apply(this, arguments) : null;
    if (geom === 'relation' &&
      p.tags &&
      ((p.tags.type === 'route' && p.tags.route && routeSegments[p.tags.route]) || p.tags.type === 'waterway')) {
      geom = 'route';
    }

    const showThirdPartyIcons = prefs('preferences.privacy.thirdpartyicons') || 'true';
    const isFallback = isSmall() && p.isFallback && p.isFallback();
    const imageURL = (showThirdPartyIcons === 'true') && p.imageURL;
    const picon = getIcon(p, geom);
<<<<<<< HEAD
    const isMaki = picon && /^maki-/.test(picon);
    const isTemaki = picon && /^temaki-/.test(picon);
    const isFa = picon && /^fa[srb]-/.test(picon);
    const isiDIcon = picon && !(isMaki || isTemaki || isFa);
=======
>>>>>>> 72d56e54
    const isCategory = !p.setTags;
    const drawPoint = picon && geom === 'point' && isSmall() && !isFallback;
    const drawVertex = picon !== null && geom === 'vertex' && (!isSmall() || !isFallback);
    const drawLine = picon && geom === 'line' && !isFallback && !isCategory;
    const drawArea = picon && geom === 'area' && !isFallback && !isCategory;
    const drawRoute = picon && geom === 'route';
    const isFramed = drawVertex || drawArea || drawLine || drawRoute || isCategory;

    let tags = !isCategory ? p.setTags({}, geom) : {};
    for (let k in tags) {
      if (tags[k] === '*') {
        tags[k] = 'yes';
      }
    }

    let tagClasses = svgTagClasses().getClassesString(tags, '');
    let selection = d3_select(this);

    let container = selection.selectAll('.preset-icon-container')
      .data([0]);

    container = container.enter()
      .append('div')
      .attr('class', `preset-icon-container ${_sizeClass}`)
      .merge(container);

    container
      .classed('showing-img', !!imageURL)
      .classed('fallback', isFallback);

<<<<<<< HEAD
=======
    renderCategoryBorder(container, isCategory && p);
>>>>>>> 72d56e54
    renderPointBorder(container, drawPoint);
    renderCircleFill(container, drawVertex);
    renderSquareFill(container, drawArea, tagClasses);
    renderLine(container, drawLine, tagClasses);
    renderRoute(container, drawRoute, p);
<<<<<<< HEAD

    let icon = container.selectAll('.preset-icon')
      .data(picon ? [0] : []);

    icon.exit()
      .remove();

    icon = icon.enter()
      .append('div')
      .attr('class', 'preset-icon')
      .call(svgIcon(''))
      .merge(icon);

    icon
      .attr('class', 'preset-icon ' + (geom ? geom + '-geom' : ''))
      .classed('framed', isFramed)
      .classed('preset-icon-iD', isiDIcon);

    icon.selectAll('svg')
      .attr('class', 'icon ' + picon + ' ' + (!isiDIcon && geom !== 'line'  ? '' : tagClasses));

    icon.selectAll('use')
      .attr('href', '#' + picon + (isMaki ? (isSmall() && geom === 'point' ? '-11' : '-15') : ''));

    let imageIcon = container.selectAll('img.image-icon')
      .data(imageURL ? [0] : []);

    imageIcon.exit()
      .remove();

    imageIcon = imageIcon.enter()
      .append('img')
      .attr('class', 'image-icon')
      .on('load', () => container.classed('showing-img', true) )
      .on('error', () => container.classed('showing-img', false) )
      .merge(imageIcon);

    imageIcon
      .attr('src', imageURL);
=======
    renderSvgIcon(container, picon, geom, isFramed, isCategory, tagClasses);
    renderImageIcon(container, imageURL);
>>>>>>> 72d56e54
  }


  presetIcon.preset = function(val) {
    if (!arguments.length) return _preset;
    _preset = utilFunctor(val);
    return presetIcon;
  };


  presetIcon.geometry = function(val) {
    if (!arguments.length) return _geometry;
    _geometry = utilFunctor(val);
    return presetIcon;
  };


  presetIcon.sizeClass = function(val) {
    if (!arguments.length) return _sizeClass;
    _sizeClass = val;
    return presetIcon;
  };

  return presetIcon;
}<|MERGE_RESOLUTION|>--- conflicted
+++ resolved
@@ -59,8 +59,6 @@
   }
 
 
-<<<<<<< HEAD
-=======
   function renderCategoryBorder(container, category) {
     let categoryBorder = container.selectAll('.preset-icon-category-border')
       .data(category ? [0] : []);
@@ -98,7 +96,6 @@
  }
 
 
->>>>>>> 72d56e54
   function renderCircleFill(container, drawVertex) {
     let vertexFill = container.selectAll('.preset-icon-fill-vertex')
       .data(drawVertex ? [0] : []);
@@ -407,13 +404,6 @@
     const isFallback = isSmall() && p.isFallback && p.isFallback();
     const imageURL = (showThirdPartyIcons === 'true') && p.imageURL;
     const picon = getIcon(p, geom);
-<<<<<<< HEAD
-    const isMaki = picon && /^maki-/.test(picon);
-    const isTemaki = picon && /^temaki-/.test(picon);
-    const isFa = picon && /^fa[srb]-/.test(picon);
-    const isiDIcon = picon && !(isMaki || isTemaki || isFa);
-=======
->>>>>>> 72d56e54
     const isCategory = !p.setTags;
     const drawPoint = picon && geom === 'point' && isSmall() && !isFallback;
     const drawVertex = picon !== null && geom === 'vertex' && (!isSmall() || !isFallback);
@@ -444,59 +434,14 @@
       .classed('showing-img', !!imageURL)
       .classed('fallback', isFallback);
 
-<<<<<<< HEAD
-=======
     renderCategoryBorder(container, isCategory && p);
->>>>>>> 72d56e54
     renderPointBorder(container, drawPoint);
     renderCircleFill(container, drawVertex);
     renderSquareFill(container, drawArea, tagClasses);
     renderLine(container, drawLine, tagClasses);
     renderRoute(container, drawRoute, p);
-<<<<<<< HEAD
-
-    let icon = container.selectAll('.preset-icon')
-      .data(picon ? [0] : []);
-
-    icon.exit()
-      .remove();
-
-    icon = icon.enter()
-      .append('div')
-      .attr('class', 'preset-icon')
-      .call(svgIcon(''))
-      .merge(icon);
-
-    icon
-      .attr('class', 'preset-icon ' + (geom ? geom + '-geom' : ''))
-      .classed('framed', isFramed)
-      .classed('preset-icon-iD', isiDIcon);
-
-    icon.selectAll('svg')
-      .attr('class', 'icon ' + picon + ' ' + (!isiDIcon && geom !== 'line'  ? '' : tagClasses));
-
-    icon.selectAll('use')
-      .attr('href', '#' + picon + (isMaki ? (isSmall() && geom === 'point' ? '-11' : '-15') : ''));
-
-    let imageIcon = container.selectAll('img.image-icon')
-      .data(imageURL ? [0] : []);
-
-    imageIcon.exit()
-      .remove();
-
-    imageIcon = imageIcon.enter()
-      .append('img')
-      .attr('class', 'image-icon')
-      .on('load', () => container.classed('showing-img', true) )
-      .on('error', () => container.classed('showing-img', false) )
-      .merge(imageIcon);
-
-    imageIcon
-      .attr('src', imageURL);
-=======
     renderSvgIcon(container, picon, geom, isFramed, isCategory, tagClasses);
     renderImageIcon(container, imageURL);
->>>>>>> 72d56e54
   }
 
 
