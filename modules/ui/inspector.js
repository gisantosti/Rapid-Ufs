import { interpolate as d3_interpolate } from 'd3-interpolate';
import { select as d3_select, selectAll as d3_selectAll } from 'd3-selection';

import { uiEntityEditor } from './entity_editor';
import { uiPresetList } from './preset_list';
import { uiViewOnOSM } from './view_on_osm';


export function uiInspector(context) {
    var presetList = uiPresetList(context);
    var entityEditor = uiEntityEditor(context);
    var wrap = d3_select(null),
        presetPane = d3_select(null),
        editorPane = d3_select(null);
    var _state = 'select';
    var _entityID;
    var _newFeature = false;


    function inspector(selection, newFeature) {
        presetList
            .entityID(_entityID)
            .autofocus(_newFeature)
            .on('choose', inspector.setPreset);

        entityEditor
            .state(_state)
            .entityID(_entityID)
            .on('choose', inspector.showList);

        wrap = selection.selectAll('.panewrap')
            .data([0]);

        var enter = wrap.enter()
            .append('div')
            .attr('class', 'panewrap');

        enter
            .append('div')
            .attr('class', 'preset-list-pane pane');

        enter
            .append('div')
            .attr('class', 'entity-editor-pane pane');

        wrap = wrap.merge(enter);
        presetPane = wrap.selectAll('.preset-list-pane');
        editorPane = wrap.selectAll('.entity-editor-pane');

        var entity = context.entity(_entityID);

        var hasNonGeometryTags = entity.hasNonGeometryTags();
        var isTaglessOrIntersectionVertex = entity.geometry(context.graph()) === 'vertex' &&
            (!hasNonGeometryTags && !entity.isHighwayIntersection(context.graph()));
<<<<<<< HEAD
        var issues = context.validator().getIssuesForEntityWithID(_entityID);
        // start with the preset list if the feature is new and untagged or is an uninteresting vertex
        var showPresetList = issues.length === 0 &&
            ((newFeature && !hasNonGeometryTags) || isTaglessOrIntersectionVertex);
=======
        var issues = context.validator().getEntityIssues(_entityID);
        // start with the preset list if the feature is new and untagged or is an uninteresting vertex
        var showPresetList = (newFeature && !hasNonGeometryTags) || (isTaglessOrIntersectionVertex && !issues.length);
>>>>>>> d2dd69b5

        if (showPresetList) {
            wrap.style('right', '-100%');
            presetPane.call(presetList);
        } else {
            wrap.style('right', '0%');
            editorPane.call(entityEditor);
        }

        var footer = selection.selectAll('.footer')
            .data([0]);

        footer = footer.enter()
            .append('div')
            .attr('class', 'footer')
            .merge(footer);

        footer
            .call(uiViewOnOSM(context)
                .what(context.hasEntity(_entityID))
            );
    }

    inspector.showList = function(preset) {
        wrap.transition()
            .styleTween('right', function() { return d3_interpolate('0%', '-100%'); });

        presetPane
            .call(presetList.preset(preset).autofocus(true));
    };

    inspector.setPreset = function(preset) {

        // upon setting multipolygon, go to the area preset list instead of the editor
        if (preset.id === 'type/multipolygon') {
            presetPane
                .call(presetList.preset(preset).autofocus(true));

        } else {
            wrap.transition()
                .styleTween('right', function() { return d3_interpolate('-100%', '0%'); });

            editorPane
                .call(entityEditor.preset(preset));
        }

    };

    inspector.state = function(val) {
        if (!arguments.length) return _state;
        _state = val;
        entityEditor.state(_state);

        // remove any old field help overlay that might have gotten attached to the inspector
        d3_selectAll('.field-help-body').remove();

        return inspector;
    };


    inspector.entityID = function(val) {
        if (!arguments.length) return _entityID;
        _entityID = val;
        return inspector;
    };


    inspector.newFeature = function(val) {
        if (!arguments.length) return _newFeature;
        _newFeature = val;
        return inspector;
    };


    return inspector;
}<|MERGE_RESOLUTION|>--- conflicted
+++ resolved
@@ -52,16 +52,9 @@
         var hasNonGeometryTags = entity.hasNonGeometryTags();
         var isTaglessOrIntersectionVertex = entity.geometry(context.graph()) === 'vertex' &&
             (!hasNonGeometryTags && !entity.isHighwayIntersection(context.graph()));
-<<<<<<< HEAD
-        var issues = context.validator().getIssuesForEntityWithID(_entityID);
-        // start with the preset list if the feature is new and untagged or is an uninteresting vertex
-        var showPresetList = issues.length === 0 &&
-            ((newFeature && !hasNonGeometryTags) || isTaglessOrIntersectionVertex);
-=======
         var issues = context.validator().getEntityIssues(_entityID);
         // start with the preset list if the feature is new and untagged or is an uninteresting vertex
         var showPresetList = (newFeature && !hasNonGeometryTags) || (isTaglessOrIntersectionVertex && !issues.length);
->>>>>>> d2dd69b5
 
         if (showPresetList) {
             wrap.style('right', '-100%');
