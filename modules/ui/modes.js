--- conflicted
+++ resolved
@@ -98,10 +98,6 @@
 
         modes.forEach(function(mode) {
             keybinding.on(mode.key, function() {
-<<<<<<< HEAD
-                // TODO: allow zooming out beyond minZoom when adding new note. Currently prevented
-=======
->>>>>>> fbedbb16
                 if ((editable() && mode.id !== 'add-note') || (toggleNewNote() && mode.id === 'add-note')) {
                     if (mode.id === context.mode().id) {
                         context.enter(modeBrowse(context));
