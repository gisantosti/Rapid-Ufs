import _throttle from 'lodash-es/throttle';

import { geoBounds as d3_geoBounds, geoPath as d3_geoPath } from 'd3-geo';
import { text as d3_text } from 'd3-fetch';
import { event as d3_event, select as d3_select } from 'd3-selection';

import stringify from 'fast-json-stable-stringify';
import toGeoJSON from '@mapbox/togeojson';

import { geoExtent, geoPolygonIntersectsPolygon } from '../geo';
import { services } from '../services';
import { svgPath } from './helpers';
import { utilDetect } from '../util/detect';
import { utilArrayFlatten, utilArrayUnion, utilHashcode } from '../util';


var _initialized = false;
var _enabled = false;
var _geojson;


export function svgData(projection, context, dispatch) {
    var throttledRedraw = _throttle(function () { dispatch.call('change'); }, 1000);
    var _showLabels = true;
    var detected = utilDetect();
    var layer = d3_select(null);
    var _vtService;
    var _fileList;
    var _template;
    var _src;


    function init() {
        if (_initialized) return;  // run once

        _geojson = {};
        _enabled = true;

        function over() {
            d3_event.stopPropagation();
            d3_event.preventDefault();
            d3_event.dataTransfer.dropEffect = 'copy';
        }

        d3_select('body')
            .attr('dropzone', 'copy')
            .on('drop.svgData', function() {
                d3_event.stopPropagation();
                d3_event.preventDefault();
                if (!detected.filedrop) return;
                drawData.fileList(d3_event.dataTransfer.files);
            })
            .on('dragenter.svgData', over)
            .on('dragexit.svgData', over)
            .on('dragover.svgData', over);

        _initialized = true;
    }


    function getService() {
        if (services.vectorTile && !_vtService) {
            _vtService = services.vectorTile;
            _vtService.event.on('loadedData', throttledRedraw);
        } else if (!services.vectorTile && _vtService) {
            _vtService = null;
        }

        return _vtService;
    }


    function showLayer() {
        layerOn();

        layer
            .style('opacity', 0)
            .transition()
            .duration(250)
            .style('opacity', 1)
            .on('end', function () { dispatch.call('change'); });
    }


    function hideLayer() {
        throttledRedraw.cancel();

        layer
            .transition()
            .duration(250)
            .style('opacity', 0)
            .on('end', layerOff);
    }


    function layerOn() {
        layer.style('display', 'block');
    }


    function layerOff() {
        layer.selectAll('.viewfield-group').remove();
        layer.style('display', 'none');
    }


    // ensure that all geojson features in a collection have IDs
    function ensureIDs(gj) {
        if (!gj) return null;

        if (gj.type === 'FeatureCollection') {
            for (var i = 0; i < gj.features.length; i++) {
                ensureFeatureID(gj.features[i]);
            }
        } else {
            ensureFeatureID(gj);
        }
        return gj;
    }


    // ensure that each single Feature object has a unique ID
    function ensureFeatureID(feature) {
        if (!feature) return;
        feature.__featurehash__ = utilHashcode(stringify(feature));
        return feature;
    }


    // Prefer an array of Features instead of a FeatureCollection
    function getFeatures(gj) {
        if (!gj) return [];

        if (gj.type === 'FeatureCollection') {
            return gj.features;
        } else {
            return [gj];
        }
    }


    function featureKey(d) {
        return d.__featurehash__;
    }


    function isPolygon(d) {
        return d.geometry.type === 'Polygon' || d.geometry.type === 'MultiPolygon';
    }


    function clipPathID(d) {
        return 'data-' + d.__featurehash__ + '-clippath';
    }


    function featureClasses(d) {
        return [
            'data' + d.__featurehash__,
            d.geometry.type,
            isPolygon(d) ? 'area' : '',
            d.__layerID__ || ''
        ].filter(Boolean).join(' ');
    }


    function drawData(selection) {
        var vtService = getService();
        var getPath = svgPath(projection).geojson;
        var getAreaPath = svgPath(projection, null, true).geojson;
        var hasData = drawData.hasData();

        layer = selection.selectAll('.layer-mapdata')
            .data(_enabled && hasData ? [0] : []);

        layer.exit()
            .remove();

        layer = layer.enter()
            .append('g')
            .attr('class', 'layer-mapdata')
            .merge(layer);

        var surface = context.surface();
        if (!surface || surface.empty()) return;  // not ready to draw yet, starting up


        // Gather data
        var geoData, polygonData;
        if (_template && vtService) {   // fetch data from vector tile service
            var sourceID = _template;
            vtService.loadTiles(sourceID, _template, projection);
            geoData = vtService.data(sourceID, projection);
        } else {
            geoData = getFeatures(_geojson);
        }
        geoData = geoData.filter(getPath);
        polygonData = geoData.filter(isPolygon);


        // Draw clip paths for polygons
        var clipPaths = surface.selectAll('defs').selectAll('.clipPath-data')
           .data(polygonData, featureKey);

        clipPaths.exit()
           .remove();

        var clipPathsEnter = clipPaths.enter()
           .append('clipPath')
           .attr('class', 'clipPath-data')
           .attr('id', clipPathID);

        clipPathsEnter
           .append('path');

        clipPaths.merge(clipPathsEnter)
           .selectAll('path')
           .attr('d', getAreaPath);


        // Draw fill, shadow, stroke layers
        var datagroups = layer
            .selectAll('g.datagroup')
            .data(['fill', 'shadow', 'stroke']);

        datagroups = datagroups.enter()
            .append('g')
            .attr('class', function(d) { return 'datagroup datagroup-' + d; })
            .merge(datagroups);


        // Draw paths
        var pathData = {
            fill: polygonData,
            shadow: geoData,
            stroke: geoData
        };

        var paths = datagroups
            .selectAll('path')
            .data(function(layer) { return pathData[layer]; }, featureKey);

        // exit
        paths.exit()
            .remove();

        // enter/update
        paths = paths.enter()
            .append('path')
            .attr('class', function(d) {
                var datagroup = this.parentNode.__data__;
                return 'pathdata ' + datagroup + ' ' + featureClasses(d);
            })
            .attr('clip-path', function(d) {
                var datagroup = this.parentNode.__data__;
                return datagroup === 'fill' ? ('url(#' + clipPathID(d) + ')') : null;
            })
            .merge(paths)
            .attr('d', function(d) {
                var datagroup = this.parentNode.__data__;
                return datagroup === 'fill' ? getAreaPath(d) : getPath(d);
            });


        // Draw labels
        layer
            .call(drawLabels, 'label-halo', geoData)
            .call(drawLabels, 'label', geoData);


        function drawLabels(selection, textClass, data) {
            var labelPath = d3_geoPath(projection);
            var labelData = data.filter(function(d) {
                return _showLabels && d.properties && (d.properties.desc || d.properties.name);
            });

            var labels = selection.selectAll('text.' + textClass)
                .data(labelData, featureKey);

            // exit
            labels.exit()
                .remove();

            // enter/update
            labels = labels.enter()
                .append('text')
                .attr('class', function(d) { return textClass + ' ' + featureClasses(d); })
                .merge(labels)
                .text(function(d) {
                    return d.properties.desc || d.properties.name;
                })
                .attr('x', function(d) {
                    var centroid = labelPath.centroid(d);
                    return centroid[0] + 11;
                })
                .attr('y', function(d) {
                    var centroid = labelPath.centroid(d);
                    return centroid[1];
                });
        }
    }


    function getExtension(fileName) {
        if (!fileName) return;

        var re = /\.(gpx|kml|(geo)?json)$/i;
        var match = fileName.toLowerCase().match(re);
        return match && match.length && match[0];
    }


    function xmlToDom(textdata) {
        return (new DOMParser()).parseFromString(textdata, 'text/xml');
    }


    drawData.setFile = function(extension, data) {
        _template = null;
        _fileList = null;
        _geojson = null;
        _src = null;

        var gj;
        switch (extension) {
            case '.gpx':
                gj = toGeoJSON.gpx(xmlToDom(data));
                break;
            case '.kml':
                gj = toGeoJSON.kml(xmlToDom(data));
                break;
            case '.geojson':
            case '.json':
                gj = JSON.parse(data);
                break;
        }

        gj = gj || {};
        if (Object.keys(gj).length) {
            _geojson = ensureIDs(gj);
            _src = extension + ' data file';
            this.fitZoom();
        }

        dispatch.call('change');
        return this;
    };


    drawData.showLabels = function(val) {
        if (!arguments.length) return _showLabels;

        _showLabels = val;
        return this;
    };


    drawData.enabled = function(val) {
        if (!arguments.length) return _enabled;

        _enabled = val;
        if (_enabled) {
            showLayer();
        } else {
            hideLayer();
        }

        dispatch.call('change');
        return this;
    };


    drawData.hasData = function() {
        var gj = _geojson || {};
        return !!(_template || Object.keys(gj).length);
    };


    drawData.template = function(val, src) {
        if (!arguments.length) return _template;

        // test source against OSM imagery blacklists..
        var osm = context.connection();
        if (osm) {
            var blacklists = osm.imageryBlacklists();
            var fail = false;
            var tested = 0;
            var regex;

            for (var i = 0; i < blacklists.length; i++) {
                try {
                    regex = new RegExp(blacklists[i]);
                    fail = regex.test(val);
                    tested++;
                    if (fail) break;
                } catch (e) {
                    /* noop */
                }
            }

            // ensure at least one test was run.
            if (!tested) {
                regex = new RegExp('.*\.google(apis)?\..*/(vt|kh)[\?/].*([xyz]=.*){3}.*');
                fail = regex.test(val);
            }
        }

        _template = val;
        _fileList = null;
        _geojson = null;

        // strip off the querystring/hash from the template,
        // it often includes the access token
        _src = src || ('vectortile:' + val.split(/[?#]/)[0]);

        dispatch.call('change');
        return this;
    };


    drawData.geojson = function(gj, src) {
        if (!arguments.length) return _geojson;

        _template = null;
        _fileList = null;
        _geojson = null;
        _src = null;

        gj = gj || {};
        if (Object.keys(gj).length) {
            _geojson = ensureIDs(gj);
            _src = src || 'unknown.geojson';
        }

        dispatch.call('change');
        return this;
    };


    drawData.fileList = function(fileList) {
        if (!arguments.length) return _fileList;

        _template = null;
        _fileList = fileList;
        _geojson = null;
        _src = null;

        if (!fileList || !fileList.length) return this;
        var f = fileList[0];
        var extension = getExtension(f.name);
        var reader = new FileReader();
        reader.onload = (function() {
            return function(e) {
                drawData.setFile(extension, e.target.result);
            };
        })(f);

        reader.readAsText(f);

        return this;
    };


    drawData.url = function(url, defaultExtension) {
        _template = null;
        _fileList = null;
        _geojson = null;
        _src = null;

        // strip off any querystring/hash from the url before checking extension
        var testUrl = url.split(/[?#]/)[0];
        var extension = getExtension(testUrl) || defaultExtension;
        if (extension) {
            _template = null;
<<<<<<< HEAD
            d3_text(url, function(err, data) {
                if (err) return;
                drawData.setFile(extension, data);
                var isTaskBoundsUrl = extension === '.gpx' && url.indexOf('project') > 0 && url.indexOf('task') > 0;
                if (isTaskBoundsUrl) {
                    context.rapidContext().setTaskExtentByGpxData(data);
                }
            });
=======
            d3_text(url)
                .then(function(data) {
                    drawData.setFile(extension, data);
                })
                .catch(function() {
                    /* ignore */
                });

>>>>>>> d2dd69b5
        } else {
            drawData.template(url);
        }

        return this;
    };


    drawData.getSrc = function() {
        return _src || '';
    };


    drawData.fitZoom = function() {
        var features = getFeatures(_geojson);
        if (!features.length) return;

        var map = context.map();
        var viewport = map.trimmedExtent().polygon();
        var coords = features.reduce(function(coords, feature) {
            var c = feature.geometry.coordinates;

            /* eslint-disable no-fallthrough */
            switch (feature.geometry.type) {
                case 'Point':
                    c = [c];
                case 'MultiPoint':
                case 'LineString':
                    break;

                case 'MultiPolygon':
                    c = utilArrayFlatten(c);
                case 'Polygon':
                case 'MultiLineString':
                    c = utilArrayFlatten(c);
                    break;
            }
            /* eslint-enable no-fallthrough */

            return utilArrayUnion(coords, c);
        }, []);

        if (!geoPolygonIntersectsPolygon(viewport, coords, true)) {
            var extent = geoExtent(d3_geoBounds({ type: 'LineString', coordinates: coords }));
            map.centerZoom(extent.center(), map.trimmedExtentZoom(extent));
        }

        return this;
    };


    init();
    return drawData;
}<|MERGE_RESOLUTION|>--- conflicted
+++ resolved
@@ -472,25 +472,17 @@
         var extension = getExtension(testUrl) || defaultExtension;
         if (extension) {
             _template = null;
-<<<<<<< HEAD
-            d3_text(url, function(err, data) {
-                if (err) return;
-                drawData.setFile(extension, data);
-                var isTaskBoundsUrl = extension === '.gpx' && url.indexOf('project') > 0 && url.indexOf('task') > 0;
-                if (isTaskBoundsUrl) {
-                    context.rapidContext().setTaskExtentByGpxData(data);
-                }
-            });
-=======
             d3_text(url)
                 .then(function(data) {
                     drawData.setFile(extension, data);
+                    var isTaskBoundsUrl = extension === '.gpx' && url.indexOf('project') > 0 && url.indexOf('task') > 0;
+                    if (isTaskBoundsUrl) {
+                        context.rapidContext().setTaskExtentByGpxData(data);
+                    }
                 })
                 .catch(function() {
                     /* ignore */
                 });
-
->>>>>>> d2dd69b5
         } else {
             drawData.template(url);
         }
