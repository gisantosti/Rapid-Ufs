--- conflicted
+++ resolved
@@ -27,13 +27,8 @@
   let context = utilRebind({}, dispatch, 'on');
   let _deferred = new Set();
 
-<<<<<<< HEAD
-  context.version = '2.19.5';
-  context.privacyVersion = '20200407';
-=======
   context.version = '2.20.0-dev';
   context.privacyVersion = '20201202';
->>>>>>> 72d56e54
 
   // iD will alter the hash so cache the parameters intended to setup the session
   context.initialHashParams = window.location.hash ? utilStringQs(window.location.hash) : {};
@@ -574,11 +569,7 @@
       _map.init();
       _validator.init();
       _features.init();
-<<<<<<< HEAD
-      _photos.init();
       _rapidContext.init();
-=======
->>>>>>> 72d56e54
 
       if (services.maprules && context.initialHashParams.maprules) {
         d3_json(context.initialHashParams.maprules)
