--- conflicted
+++ resolved
@@ -97,15 +97,9 @@
             .append('div')
                 .attr('class', 'hello');
 
-<<<<<<< HEAD
-        var save_button = bar.append('button')
-            .attr('class', 'save action wide')
-            .call(iD.ui.save().map(map).controller(controller));
-=======
         var save_button = limiter.append('div').attr('class','button-wrap col1').append('button')
             .attr('class', 'save action wide col12')
-            .call(iD.ui.save().map(map));
->>>>>>> a4557af2
+            .call(iD.ui.save().map(map).controller(controller));
 
         history.on('change.warn-unload', function() {
             var changes = history.changes(),
