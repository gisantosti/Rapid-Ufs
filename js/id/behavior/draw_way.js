iD.behavior.DrawWay = function(context, wayId, index, mode, baseGraph) {
    var way = context.entity(wayId),
        isArea = way.geometry() === 'area',
        finished = false,
<<<<<<< HEAD
        draw;

    var node = iD.Node({loc: map.mouseCoordinates()}),
        nodeId = node.id;

    history[way.isDegenerate() ? 'replace' : 'perform'](
        iD.actions.AddNode(node),
        iD.actions.AddWayNode(wayId, node.id, index));

    function move(datum) {
        var loc = map.mouseCoordinates();

        if (datum.type === 'node' || datum.midpoint) {
            loc = datum.loc;
        } else if (datum.type === 'way') {
            loc = iD.geo.chooseIndex(datum, d3.mouse(map.surface.node()), map).loc;
        }

        history.replace(iD.actions.MoveNode(nodeId, loc));
    }

    function add(datum) {
        if (datum.id === headId) {
            event.addHead(datum);
        } else if (datum.id === tailId) {
            event.addTail(datum);
        } else if (datum.type === 'node' && datum.id !== nodeId) {
            event.addNode(datum);
=======
        annotation = t((way.isDegenerate() ?
            'operations.start.annotation.' :
            'operations.continue.annotation.') + context.geometry(wayId)),
        draw = iD.behavior.Draw(context);

    var startIndex = typeof index === 'undefined' ? way.nodes.length - 1 : 0,
        start = iD.Node({loc: context.graph().entity(way.nodes[startIndex]).loc}),
        end = iD.Node({loc: context.map().mouseCoordinates()}),
        segment = iD.Way({
            nodes: [start.id, end.id],
            tags: _.clone(way.tags)
        });

    var f = context[way.isDegenerate() ? 'replace' : 'perform'];
    if (isArea) {
        f(iD.actions.AddEntity(end),
            iD.actions.AddVertex(wayId, end.id, index));
    } else {
        f(iD.actions.AddEntity(start),
            iD.actions.AddEntity(end),
            iD.actions.AddEntity(segment));
    }

    function move(datum) {
        var loc = context.map().mouseCoordinates();

        if (datum.id === end.id || datum.id === segment.id) {
            context.surface().selectAll('.way, .node')
                .filter(function(d) {
                    return d.id === end.id || d.id === segment.id;
                })
                .classed('active', true);
        } else if (datum.type === 'node') {
            loc = datum.loc;
>>>>>>> 2ebc9381
        } else if (datum.type === 'way') {
            loc = iD.geo.chooseIndex(datum, d3.mouse(context.surface().node()), context).loc;
        }

        context.replace(iD.actions.MoveNode(end.id, loc));
    }

    function undone() {
        context.enter(iD.modes.Browse(context));
    }

    function lineActives(d) {
        return d.id === segment.id || d.id === start.id || d.id === end.id;
    }

    function areaActives(d) {
        return d.id === wayId || d.id === end.id;
    }

    var drawWay = function(surface) {
        draw.on('move', move)
            .on('click', drawWay.add)
            .on('clickWay', drawWay.addWay)
            .on('clickNode', drawWay.addNode)
            .on('undo', context.undo)
            .on('cancel', drawWay.cancel)
            .on('finish', drawWay.finish);

        context.map()
            .fastEnable(false)
            .minzoom(16)
            .dblclickEnable(false);

        surface.call(draw)
          .selectAll('.way, .node')
            .filter(isArea ? areaActives : lineActives)
            .classed('active', true);

        context.history()
            .on('undone.draw', undone);
    };

    drawWay.off = function(surface) {
        if (!finished)
            context.pop();

        context.map()
            .fastEnable(true)
            .minzoom(0)
            .tail(false);

        window.setTimeout(function() {
            context.map().dblclickEnable(true);
        }, 1000);

        surface.call(draw.off)
          .selectAll('.way, .node')
            .classed('active', false);

        context.history()
            .on('undone.draw', null);
    };

    function ReplaceTemporaryNode(newNode) {
        return function(graph) {
            if (isArea) {
                return graph
                    .replace(way.removeNode(end.id).addNode(newNode.id, index))
                    .remove(end);

            } else {
                return graph
                    .replace(graph.entity(wayId).addNode(newNode.id, index))
                    .remove(end)
                    .remove(segment)
                    .remove(start);
            }
        };
    }

    // Accept the current position of the temporary node and continue drawing.
    drawWay.add = function(loc) {
        var newNode = iD.Node({loc: loc});

        context.replace(
            iD.actions.AddEntity(newNode),
            ReplaceTemporaryNode(newNode),
            annotation);

        finished = true;
        context.enter(mode);
    };

    // Connect the way to an existing way.
    drawWay.addWay = function(way, loc, wayIndex) {
        var newNode = iD.Node({loc: loc});

        context.perform(
            iD.actions.AddEntity(newNode),
            iD.actions.AddVertex(way.id, newNode.id, wayIndex),
            ReplaceTemporaryNode(newNode),
            annotation);

        finished = true;
        context.enter(mode);
    };

    // Connect the way to an existing node and continue drawing.
    drawWay.addNode = function(node) {
        context.perform(
            ReplaceTemporaryNode(node),
            annotation);

        finished = true;
        context.enter(mode);
    };

    // Finish the draw operation, removing the temporary node. If the way has enough
    // nodes to be valid, it's selected. Otherwise, return to browse mode.
    drawWay.finish = function() {
        context.pop();
        finished = true;

        var way = context.entity(wayId);
        if (way) {
            context.enter(iD.modes.Select(context, [way.id], true));
        } else {
            context.enter(iD.modes.Browse(context));
        }
    };

    // Cancel the draw operation and return to browse, deleting everything drawn.
    drawWay.cancel = function() {
        context.perform(
            d3.functor(baseGraph),
            t('operations.cancel_draw.annotation'));

        finished = true;
        context.enter(iD.modes.Browse(context));
    };

<<<<<<< HEAD
    draw = iD.behavior.Draw()
        .on('move', move)
        .on('add', add)
        .on('undo', history.undo)
        .on('cancel', drawWay.cancel)
        .on('finish', drawWay.finish);

    return d3.rebind(drawWay, event, 'on');
=======
    return drawWay;
>>>>>>> 2ebc9381
};<|MERGE_RESOLUTION|>--- conflicted
+++ resolved
@@ -2,36 +2,6 @@
     var way = context.entity(wayId),
         isArea = way.geometry() === 'area',
         finished = false,
-<<<<<<< HEAD
-        draw;
-
-    var node = iD.Node({loc: map.mouseCoordinates()}),
-        nodeId = node.id;
-
-    history[way.isDegenerate() ? 'replace' : 'perform'](
-        iD.actions.AddNode(node),
-        iD.actions.AddWayNode(wayId, node.id, index));
-
-    function move(datum) {
-        var loc = map.mouseCoordinates();
-
-        if (datum.type === 'node' || datum.midpoint) {
-            loc = datum.loc;
-        } else if (datum.type === 'way') {
-            loc = iD.geo.chooseIndex(datum, d3.mouse(map.surface.node()), map).loc;
-        }
-
-        history.replace(iD.actions.MoveNode(nodeId, loc));
-    }
-
-    function add(datum) {
-        if (datum.id === headId) {
-            event.addHead(datum);
-        } else if (datum.id === tailId) {
-            event.addTail(datum);
-        } else if (datum.type === 'node' && datum.id !== nodeId) {
-            event.addNode(datum);
-=======
         annotation = t((way.isDegenerate() ?
             'operations.start.annotation.' :
             'operations.continue.annotation.') + context.geometry(wayId)),
@@ -66,7 +36,6 @@
                 .classed('active', true);
         } else if (datum.type === 'node') {
             loc = datum.loc;
->>>>>>> 2ebc9381
         } else if (datum.type === 'way') {
             loc = iD.geo.chooseIndex(datum, d3.mouse(context.surface().node()), context).loc;
         }
@@ -208,16 +177,5 @@
         context.enter(iD.modes.Browse(context));
     };
 
-<<<<<<< HEAD
-    draw = iD.behavior.Draw()
-        .on('move', move)
-        .on('add', add)
-        .on('undo', history.undo)
-        .on('cancel', drawWay.cancel)
-        .on('finish', drawWay.finish);
-
-    return d3.rebind(drawWay, event, 'on');
-=======
     return drawWay;
->>>>>>> 2ebc9381
 };