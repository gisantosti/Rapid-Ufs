--- conflicted
+++ resolved
@@ -9,13 +9,9 @@
         "charge_fee"
     ],
     "moreFields": [
-<<<<<<< HEAD
-        "charge_fee",
-=======
         "address",
         "email",
         "fax",
->>>>>>> 770ab139
         "opening_hours",
         "payment_multi",
         "phone",
