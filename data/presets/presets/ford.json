{
    "icon": "temaki-pedestrian",
    "fields": [
        "name",
        "access",
        "seasonal"
    ],
<<<<<<< HEAD
=======
    "moreFields": [
        "gnis/feature_id"
    ],
>>>>>>> 770ab139
    "geometry": [
        "vertex"
    ],
    "tags": {
        "ford": "yes"
    },
    "name": "Ford"
}<|MERGE_RESOLUTION|>--- conflicted
+++ resolved
@@ -5,12 +5,9 @@
         "access",
         "seasonal"
     ],
-<<<<<<< HEAD
-=======
     "moreFields": [
         "gnis/feature_id"
     ],
->>>>>>> 770ab139
     "geometry": [
         "vertex"
     ],
