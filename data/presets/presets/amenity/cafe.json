--- conflicted
+++ resolved
@@ -19,11 +19,8 @@
         "fax",
         "gnis/feature_id",
         "internet_access/ssid",
-<<<<<<< HEAD
-=======
         "level",
         "min_age",
->>>>>>> 770ab139
         "not/name",
         "opening_hours",
         "payment_multi",
