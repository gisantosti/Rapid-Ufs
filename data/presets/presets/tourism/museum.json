{
    "icon": "temaki-museum",
    "fields": [
        "name",
        "operator",
        "operator/type",
        "address",
        "building_area",
        "opening_hours"
    ],
    "moreFields": [
        "air_conditioning",
        "building/levels_building",
        "charge_fee",
<<<<<<< HEAD
        "height_building",
=======
        "email",
        "fax",
>>>>>>> 770ab139
        "fee",
        "gnis/feature_id",
        "height_building",
        "internet_access",
        "internet_access/fee",
        "internet_access/ssid",
        "level",
        "payment_multi",
        "phone",
        "website",
        "wheelchair"
    ],
    "geometry": [
        "point",
        "area"
    ],
    "terms": [
        "art*",
        "exhibit*",
        "gallery",
        "foundation",
        "hall",
        "institution",
        "paint*",
        "photo*",
        "sculpt*"
    ],
    "tags": {
        "tourism": "museum"
    },
    "name": "Museum"
}<|MERGE_RESOLUTION|>--- conflicted
+++ resolved
@@ -12,12 +12,8 @@
         "air_conditioning",
         "building/levels_building",
         "charge_fee",
-<<<<<<< HEAD
-        "height_building",
-=======
         "email",
         "fax",
->>>>>>> 770ab139
         "fee",
         "gnis/feature_id",
         "height_building",
