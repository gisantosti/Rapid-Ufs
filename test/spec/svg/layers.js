describe('iD.svgLayers', function () {
    var context, container;
    var projection = d3.geoProjection(function(x, y) { return [x, -y]; })
        .translate([0, 0])
        .scale(iD.geoZoomToScale(17))
        .clipExtent([[0, 0], [Infinity, Infinity]]);

    beforeEach(function () {
        context = iD.coreContext();
        container = d3.select(document.createElement('div'));
    });


    it('creates a surface', function () {
        container.call(iD.svgLayers(projection, context));
        expect(container.selectAll('svg').classed('surface')).to.be.true;
    });

    it('creates surface defs', function () {
        container.call(iD.svgLayers(projection, context));
        var nodes = container.selectAll('svg defs').nodes();
        expect(nodes.length).to.eql(1);
        expect(d3.select(nodes[0]).classed('surface-defs')).to.be.true;
    });

    it('creates default data layers', function () {
        container.call(iD.svgLayers(projection, context));
        var nodes = container.selectAll('svg .data-layer').nodes();
        expect(nodes.length).to.eql(13);
<<<<<<< HEAD
        expect(d3.select(nodes[0]).classed('ai-features')).to.be.true;
        expect(d3.select(nodes[1]).classed('osm')).to.be.true;
        expect(d3.select(nodes[2]).classed('notes')).to.be.true;
        expect(d3.select(nodes[3]).classed('data')).to.be.true;
        expect(d3.select(nodes[4]).classed('keepRight')).to.be.true;
        expect(d3.select(nodes[5]).classed('improveOSM')).to.be.true;
        expect(d3.select(nodes[6]).classed('streetside')).to.be.true;
        expect(d3.select(nodes[7]).classed('mapillary')).to.be.true;
=======
        expect(d3.select(nodes[0]).classed('osm')).to.be.true;
        expect(d3.select(nodes[1]).classed('notes')).to.be.true;
        expect(d3.select(nodes[2]).classed('data')).to.be.true;
        expect(d3.select(nodes[3]).classed('keepRight')).to.be.true;
        expect(d3.select(nodes[4]).classed('improveOSM')).to.be.true;
        expect(d3.select(nodes[5]).classed('streetside')).to.be.true;
        expect(d3.select(nodes[6]).classed('mapillary')).to.be.true;
        expect(d3.select(nodes[7]).classed('mapillary-map-features')).to.be.true;
>>>>>>> 770ab139
        expect(d3.select(nodes[8]).classed('mapillary-signs')).to.be.true;
        expect(d3.select(nodes[9]).classed('openstreetcam')).to.be.true;
        expect(d3.select(nodes[10]).classed('debug')).to.be.true;
        expect(d3.select(nodes[11]).classed('geolocate')).to.be.true;
        expect(d3.select(nodes[12]).classed('touch')).to.be.true;
    });

});<|MERGE_RESOLUTION|>--- conflicted
+++ resolved
@@ -26,8 +26,7 @@
     it('creates default data layers', function () {
         container.call(iD.svgLayers(projection, context));
         var nodes = container.selectAll('svg .data-layer').nodes();
-        expect(nodes.length).to.eql(13);
-<<<<<<< HEAD
+        expect(nodes.length).to.eql(14);
         expect(d3.select(nodes[0]).classed('ai-features')).to.be.true;
         expect(d3.select(nodes[1]).classed('osm')).to.be.true;
         expect(d3.select(nodes[2]).classed('notes')).to.be.true;
@@ -36,21 +35,12 @@
         expect(d3.select(nodes[5]).classed('improveOSM')).to.be.true;
         expect(d3.select(nodes[6]).classed('streetside')).to.be.true;
         expect(d3.select(nodes[7]).classed('mapillary')).to.be.true;
-=======
-        expect(d3.select(nodes[0]).classed('osm')).to.be.true;
-        expect(d3.select(nodes[1]).classed('notes')).to.be.true;
-        expect(d3.select(nodes[2]).classed('data')).to.be.true;
-        expect(d3.select(nodes[3]).classed('keepRight')).to.be.true;
-        expect(d3.select(nodes[4]).classed('improveOSM')).to.be.true;
-        expect(d3.select(nodes[5]).classed('streetside')).to.be.true;
-        expect(d3.select(nodes[6]).classed('mapillary')).to.be.true;
-        expect(d3.select(nodes[7]).classed('mapillary-map-features')).to.be.true;
->>>>>>> 770ab139
-        expect(d3.select(nodes[8]).classed('mapillary-signs')).to.be.true;
-        expect(d3.select(nodes[9]).classed('openstreetcam')).to.be.true;
-        expect(d3.select(nodes[10]).classed('debug')).to.be.true;
-        expect(d3.select(nodes[11]).classed('geolocate')).to.be.true;
-        expect(d3.select(nodes[12]).classed('touch')).to.be.true;
+        expect(d3.select(nodes[8]).classed('mapillary-map-features')).to.be.true;
+        expect(d3.select(nodes[9]).classed('mapillary-signs')).to.be.true;
+        expect(d3.select(nodes[10]).classed('openstreetcam')).to.be.true;
+        expect(d3.select(nodes[11]).classed('debug')).to.be.true;
+        expect(d3.select(nodes[12]).classed('geolocate')).to.be.true;
+        expect(d3.select(nodes[13]).classed('touch')).to.be.true;
     });
 
 });