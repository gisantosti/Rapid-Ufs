{
    "gl": {
        "icons": {
            "download": "baixar",
            "information": "informacións",
            "remove": "eliminar",
            "undo": "desfacer",
            "zoom_to": "achegar a",
            "copy": "copiar",
            "open_wikidata": "abrir na wikidata.org",
            "favorite": "favorito"
        },
        "toolbar": {
            "inspect": "Inspeccionar",
            "undo_redo": "Desfacer / Refacer",
            "recent": "Recente",
            "favorites": "Favoritos",
            "add_feature": "Engadir elemento"
        },
        "modes": {
            "add_feature": {
                "title": "Engadir un elemento",
                "description": "Procurar elementos para engadir ó mapa.",
                "key": "Tab",
                "result": "{count} resultado",
                "results": "{count} resultados"
            },
            "add_area": {
                "title": "Área",
                "description": "Engadir parques, edificios, lagoas ou outras áreas ó mapa.",
                "tail": "Fai clic no mapa para comezares a debuxar unha área, coma un parque, lagoa ou edificio.",
                "filter_tooltip": "áreas"
            },
            "add_line": {
                "title": "Liña",
                "description": "Engadir estradas, rúas, camiños, canais ou outras liñas ó mapa.",
                "tail": "Fai clic no mapa para comezar a debuxar unha estrada, camiño ou rota.",
                "filter_tooltip": "liñas"
            },
            "add_point": {
                "title": "Punto",
                "description": "Engadir restaurantes, monumentos, caixas do correo ou outros puntos ó mapa.",
                "tail": "Fai clic no mapa pra engadires un punto.",
                "filter_tooltip": "puntos"
            },
            "add_note": {
                "title": "Nota",
                "label": "Engadir nota",
                "description": "Atopaches un erro? Faillo saber a outros cartógrafos.",
                "tail": "Fai clic no mapa para engadir unha nota.",
                "key": "N"
            },
            "add_preset": {
                "title": "Engadir {feature}",
                "point": {
                    "title": "Engadir {feature} coma un punto"
                },
                "line": {
                    "title": "Engadir {feature} como unha liña"
                },
                "area": {
                    "title": "Engadir {feature} coma unha área"
                },
                "building": {
                    "title": "Engadir {feature} coma un edificio"
                }
            },
            "browse": {
                "title": "Procurar",
                "description": "Desprazar e achega-lo mapa."
            },
            "draw_area": {
                "tail": "Fai clic para engadir nós á túa área. Fai clic no primeiro nó para remata-la área."
            },
            "draw_line": {
                "tail": "Fai clic para engadir máis nós á liña. Fai clic noutras liñas para conectalas, e fai dobre clic para rematar a liña."
            },
            "drag_node": {
                "connected_to_hidden": "Isto non se pode editar xa que está conectado cun elemento agochado."
            }
        },
        "operations": {
            "add": {
                "annotation": {
                    "point": "Punto engadido.",
                    "vertex": "Engadiuse un nó a unha vía.",
                    "relation": "Relación engadida.",
                    "note": "Nota engadida."
                }
            },
            "start": {
                "annotation": {
                    "line": "Liña comezada.",
                    "area": "Área comezada."
                }
            },
            "continue": {
                "key": "A",
                "title": "Continuar",
                "description": "Continuar esta liña.",
                "not_eligible": "Ningunha liña pode continuar dende eiquí.",
                "multiple": "Dende aquí poden continuar varias liñas. Para escoller unha delas, preme a tecla de Maiúsculas e fai clic na liña para seleccionala.",
                "annotation": {
                    "line": "Liña continuada.",
                    "area": "Área continuada."
                }
            },
            "cancel_draw": {
                "annotation": "Debuxo desbotado."
            },
            "change_role": {
                "annotation": "Cambiado o rol do membro dunha relación."
            },
            "change_tags": {
                "annotation": "Etiquetas modificadas."
            },
            "circularize": {
                "title": "Arredondar",
                "description": {
                    "line": "Arredondar esta liña.",
                    "area": "Arredondar esta área."
                },
                "key": "O",
                "annotation": {
                    "line": "Facer unha liña arredondada.",
                    "area": "Arredondar unha área."
                },
                "not_closed": "Isto non se pode arredondar porque non é unha liña pechada.",
                "too_large": "Isto non se pode arredondar porque non está completamente visíbel.",
                "connected_to_hidden": "Isto non se pode arredondar xa que está conectado cun elemento agochado.",
                "not_downloaded": "Isto non se pode facer circular porque partes do mesmo aínda non se baixaron."
            },
            "orthogonalize": {
                "title": "Encadrar",
                "description": {
                    "vertex": "Encadrar esta esquina.",
                    "line": "Encadra-las esquinas desta liña.",
                    "area": "Encadra-las esquinas desta área."
                },
                "key": "Q",
                "annotation": {
                    "vertex": "Encadrar só unha esquina.",
                    "line": "Encadradas as esquinas da liña.",
                    "area": "Encadradas as esquinas da área."
                },
                "end_vertex": "Isto non se pode encadrar porque é un nó final.",
                "square_enough": "Isto non pode facerse máis cadrado do que xa é.",
                "not_squarish": "Isto non se pode facer cadrado porque non ten forma cadrada.",
                "too_large": "Isto non se pode facer cadrado porque non está completamente visíbel.",
                "connected_to_hidden": "Isto non se pode facer cadrado xa que está conectado cun elemento agochado.",
                "not_downloaded": "Isto non se pode encadrar porque partes do mesmo aínda non se baixaron."
            },
            "straighten": {
                "title": "Endereitar",
                "description": {
                    "points": "Endereitar estes puntos.",
                    "line": "Endereitar esta liña."
                },
                "key": "S",
                "annotation": {
                    "points": "Endereitáronse varios puntos.",
                    "line": "Endereitouse unha liña."
                },
                "too_bendy": "Isto non pode ser endereitado porque é moi sinuoso.",
                "connected_to_hidden": "Isto non se pode endereitar porque está conectado a un elemento agochado.",
                "not_downloaded": "Isto non se pode endereitar porque partes do mesmo aínda non se baixaron."
            },
            "delete": {
                "title": "Eliminar",
                "description": {
                    "single": "Elimina este elemento de xeito permanente.",
                    "multiple": "Elimina estes elementos de xeito permanente."
                },
                "annotation": {
                    "point": "Eliminouse un punto.",
                    "vertex": "Eliminouse un nó dunha vía.",
                    "line": "Eliminouse unha liña.",
                    "area": "Eliminouse unha área.",
                    "relation": "Eliminouse unha relación.",
                    "multiple": "Elimináronse {n} elementos."
                },
                "too_large": {
                    "single": "Este elemento non pode ser eliminado porque non é visíbel de xeito completo.",
                    "multiple": "Estes elementos non poden ser eliminados porque non son visíbeis de xeito completo."
                },
                "incomplete_relation": {
                    "single": "Este elemento non se pode eliminar porque aínda non se rematou de baixar.",
                    "multiple": "Estes elementos non se poden eliminar porque aínda non se remataron de baixar."
                },
                "part_of_relation": {
                    "single": "Este elemento non se pode eliminar porque forma parte dunha relación maior. Primeiro tes que eliminalo desa relación.",
                    "multiple": "Estes elementos non se poden eliminar porque forman parte dunha relación maior. Primeiro tes que eliminalos desa relación."
                },
                "connected_to_hidden": {
                    "single": "Este elemento non se pode eliminar porque está conectado cun elemento agochado.",
                    "multiple": "Estes elementos non se poden eliminar porque conectan con elementos agochados."
                },
                "not_downloaded": {
                    "single": "Isto non se pode eliminar porque partes do mesmo aínda non se baixaron.",
                    "multiple": "Estes elementos non se poden eliminar porque partes delles aínda non se baixaron."
                },
                "has_wikidata_tag": {
                    "single": "Este elemento non se pode eliminar porque ten unha etiqueta da Wikidata.",
                    "multiple": "Estes elementos non se poden eliminar porque algúns teñen etiquetas da Wikidata."
                }
            },
            "downgrade": {
                "title": "Degradar",
                "description": {
                    "building_address": "Eliminar tódalas etiquetas que non sexan de enderezo nin de edificios.",
                    "building": "Eliminar tódalas etiquetas que non sexan de edificios.",
                    "address": "Eliminar tódalas etiquetas que non sexan de enderezo."
                },
                "annotation": {
                    "building": {
                        "single": "Degradar un elemento a edificio sinxelo.",
                        "multiple": "Degradar {n} elementos a edificios sinxelos."
                    },
                    "address": {
                        "single": "Degradar un elemento a un enderezo.",
                        "multiple": "Degradar {n} elementos a enderezos."
                    },
                    "multiple": "{n} elementos degradados."
                },
                "has_wikidata_tag": {
                    "single": "Este elemento non se pode degradar porque ten unha etiqueta da Wikidata.",
                    "multiple": "Estes elementos non se poden degradar porque algúns teñen etiquetas da Wikidata."
                }
            },
            "add_member": {
                "annotation": "Engadiuse un membro a unha relación."
            },
            "delete_member": {
                "annotation": "Retirouse un membro a unha relación."
            },
            "reorder_members": {
                "annotation": "Reordenáronse os membros dunha relación."
            },
            "connect": {
                "annotation": {
                    "from_vertex": {
                        "to_point": "Vía conectada nun punto.",
                        "to_vertex": "Vías conectadas entrámbalas dúas.",
                        "to_line": "Vía conectada a unha liña.",
                        "to_area": "Vía conectada a unha área.",
                        "to_adjacent_vertex": "Combinados os puntos adxacentes dunha vía.",
                        "to_sibling_vertex": "Vía conectada a si mesma."
                    },
                    "from_point": {
                        "to_point": "Combináronse dous puntos.",
                        "to_vertex": "Combinouse un punto co dunha vía.",
                        "to_line": "Moveuse un punto cara unha línea.",
                        "to_area": "Moveuse un punto cara unha área."
                    }
                },
                "relation": "Estes elementos non se poden conectar porque teñen uns roles asociados que se contradín.",
                "restriction": "Estes elementos non se poden conectar porque afectaría á relación \"{relation}\"."
            },
            "disconnect": {
                "title": "Desconectar",
                "description": "Desconectar estas liñas/áreas unha da outra.",
                "line": {
                    "description": "Desconecta esta liña doutros elementos."
                },
                "area": {
                    "description": "Desconecta esta área doutros elementos."
                },
                "key": "D",
                "annotation": "Liñas/áreas desconectadas.",
                "too_large": {
                    "single": "Isto no se pode desconectar porque actualmente non é visíbel dabondo."
                },
                "not_connected": "Eiquí non hai liñas/áreas suficientes como para poder desconectar.",
                "not_downloaded": "Isto non se pode desconectar porque partes do mesmo aínda non se baixaron.",
                "connected_to_hidden": "Isto non se pode desconectar xa que está conectado cun elemento agochado.",
                "relation": "Isto non pode ser desconectado porque liga os membros dunha relación."
            },
            "merge": {
                "title": "Combinar",
                "description": "Combinar estes elementos.",
                "key": "C",
                "annotation": "Combinados {n} elementos.",
                "not_eligible": "Estes elementos non se poden combinar.",
                "not_adjacent": "Estes elementos non se poden combinar porque os seus extremos non están ligados.",
                "restriction": "Estes elementos non se poden combinar porque se danaría a relación \"{relation}\".",
                "relation": "Estes elementos non se poden combinar porque teñen roles de relación contraditorios.",
                "incomplete_relation": "Estes elementos non se poden combinar porque cando menos un deles non se baixou de xeito completo.",
                "conflicting_tags": "Estes elementos non se poden combinar porque algunhas das súas etiquetas teñen valores contraditorios.",
                "paths_intersect": "Estes elementos non se poden combinar porque o camiño resultante se cruzaría consigo mesmo."
            },
            "move": {
                "title": "Mover",
                "description": {
                    "single": "Mover este elemento a outro lugar.",
                    "multiple": "Mover estes elementos a outro lugar."
                },
                "key": "M",
                "annotation": {
                    "point": "Punto movido.",
                    "vertex": "Moveuse un nó nunha vía.",
                    "line": "Liña movida.",
                    "area": "Área movida.",
                    "multiple": "Movidos múltiplos elementos."
                },
                "incomplete_relation": {
                    "single": "Este elemento non pode ser movido porque non foi completamente baixado.",
                    "multiple": "Estes elementos non poden ser movidos porque non foron completamente baixados."
                },
                "too_large": {
                    "single": "Este elemento non pode ser movido porque agora mesmo non é completamente visíbel.",
                    "multiple": "Estes elementos non poden ser movidos porque agora mesmo non son completamente visíbeis."
                },
                "connected_to_hidden": {
                    "single": "Este elemento non pode ser movido porque está ligado a un elemento agochado.",
                    "multiple": "Estes elementos non poden ser movidos porque están ligados a elementos agochados."
                },
                "not_downloaded": {
                    "single": "Este elemento non se pode desconectar porque partes do mesmo aínda non se baixaron.",
                    "multiple": "Estes elementos non se poden mover porque partes deles aínda non se baixaron."
                }
            },
            "reflect": {
                "title": {
                    "long": "Reflectir no eixo longo",
                    "short": "Reflectir no eixo curto"
                },
                "description": {
                    "long": {
                        "single": "Reflectir este elemento a través do seu eixo lonxitudinal.",
                        "multiple": "Reflectir estes elementos a través do seu eixo lonxitudinal."
                    },
                    "short": {
                        "single": "Reflectir este elemento a través do seu eixo curto.",
                        "multiple": "Reflectir estes elementos a través dos seus eixos curtos."
                    }
                },
                "key": {
                    "long": "T",
                    "short": "Y"
                },
                "annotation": {
                    "long": {
                        "single": "Reflectido un elemento a través do seu eixo longo.",
                        "multiple": "Reflectidos múltiples elementos a través dos eixos lonxitudinais."
                    },
                    "short": {
                        "single": "Reflectido o elemento a través do seu eixo curto.",
                        "multiple": "Reflectidos múltiples elementos a través dos seus eixos curtos."
                    }
                },
                "incomplete_relation": {
                    "single": "Este elemento non pode ser reflectido porque non foi completamente baixado.",
                    "multiple": "Estes elementos non poden ser reflectidos porque non foron completamente baixados."
                },
                "too_large": {
                    "single": "Este elemento non pode ser reflectidos porque agora mesmo non está completamente visíbel.",
                    "multiple": "Estes elementos non poden ser reflectidos porque agora mesmo non están completamente visíbeis."
                },
                "connected_to_hidden": {
                    "single": "Este elemento non pode ser reflectidos porque está ligado a un elemento agochado.",
                    "multiple": "Estes elementos non poden ser reflectidos porque algúns están ligados a elementos agochados."
                },
                "not_downloaded": {
                    "single": "Este elemento non se pode reflectir porque partes do mesmo aínda non se baixaron.",
                    "multiple": "Estes elementos non se poden reflectir porque partes deles aínda non se baixaron."
                }
            },
            "rotate": {
                "title": "Rotar",
                "description": {
                    "single": "Rotar este elemento ao redor do seu punto central.",
                    "multiple": "Rotar estes elementos ao redor dos seus puntos centrais."
                },
                "key": "R",
                "annotation": {
                    "line": "Liña rotada.",
                    "area": "Área rotada.",
                    "multiple": "Rotar múltiples elementos."
                },
                "incomplete_relation": {
                    "single": "Este elemento non pode ser rotado porque non foi completamente baixado.",
                    "multiple": "Estes elementos non poden ser rotados porque non foron completamente baixados."
                },
                "too_large": {
                    "single": "Este elemento non pode ser rotado porque agora mesmo non está completamente visíbel.",
                    "multiple": "Estes elementos non poden ser rotados porque agora mesmo non está completamente visíbel."
                },
                "connected_to_hidden": {
                    "single": "Este elemento non pode ser rotado porque está ligado a un elemento agochado.",
                    "multiple": "Estes elementos non poden ser rotados porque algún está ligado a elementos agochados."
                },
                "not_downloaded": {
                    "single": "Este elemento non se pode rotar porque partes do mesmo aínda non se baixaron.",
                    "multiple": "Estes elementos non se poden rotar porque partes deles aínda non se baixaron."
                }
            },
            "reverse": {
                "title": "Inverter",
                "description": {
                    "point": "Dar a volta á dirección deste punto.",
                    "points": "Dar a volta á dirección destes puntos.",
                    "line": "Facer que esta liña vaia na dirección oposta.",
                    "lines": "Facer que estas liñas vaian na dirección oposta.",
                    "features": "Dar a vuelta á dirección destes elementos."
                },
                "key": "V",
                "annotation": {
                    "point": "Invertido un punto.",
                    "points": "Invertidos múltiples puntos.",
                    "line": "Invertida unha liña.",
                    "lines": "Invertidas múltiples liñas.",
                    "features": "Invertidos múltiples elementos."
                }
            },
            "split": {
                "title": "Dividir",
                "description": {
                    "line": "Dividir esta liña en dúas neste nó.",
                    "area": "Dividi-lo límite desta área en dous.",
                    "multiple": "Dividir en dous as liñas/límites da área neste nó."
                },
                "key": "X",
                "annotation": {
                    "line": "Dividida unha liña.",
                    "area": "Dividido un límite dunha área.",
                    "multiple": "Divididas {n} liñas/límites de área."
                },
                "not_eligible": "As liñas non se poden dividir no seu comezo ou fin.",
                "multiple_ways": "Eiquí hai demasiadas liñas para dividir.",
                "connected_to_hidden": "Isto non se pode dividir xa que está conectado cun elemento agochado."
            },
            "restriction": {
                "annotation": {
                    "create": "Engadida unha restrición de xiro.",
                    "delete": "Eliminada unha restrición de xiro."
                }
            },
            "extract": {
                "title": "Extraer",
                "key": "E",
                "description": {
                    "vertex": {
                        "single": "Extraer este punto das súas liñas/áreas pais."
                    },
                    "area": {
                        "single": "Extraer un punto desta área."
                    }
                },
                "annotation": {
                    "single": "Extraíches un punto."
                },
                "too_large": {
                    "area": {
                        "single": "Non se pode extraer un punto desta área porque non está visíbel de xeito completo."
                    }
                },
                "restriction": {
                    "vertex": {
                        "single": "Este punto non se pode extraer porque danaría unha relación \"{relation}\"."
                    }
                },
                "connected_to_hidden": {
                    "vertex": {
                        "single": "Este punto non se pode extraer porque está conectado a un elemento agochado."
                    }
                }
            }
        },
        "restriction": {
            "controls": {
                "distance": "Distancia",
                "distance_up_to": "Até {distance}",
                "via": "A través de",
                "via_node_only": "Só nó",
                "via_up_to_one": "Até 1 vía",
                "via_up_to_two": "Até 2 vías"
            },
            "help": {
                "indirect": "(indirecta)",
                "turn": {
                    "no_left_turn": "Prohibido xirar á esquerda {indirect}",
                    "no_right_turn": "Prohibido xirar á dereita {indirect}",
                    "no_u_turn": "Prohibido cambiar de sentido {indirect}",
                    "no_straight_on": "Prohibido seguir recto {indirect}",
                    "only_left_turn": "Obrigatorio xirar á esquerda {indirect}",
                    "only_right_turn": "Obrigatorio xirar á dereita {indirect}",
                    "only_u_turn": "Obrigatorio cambiar de sentido {indirect}",
                    "only_straight_on": "Obrigatorio seguir recto {indirect}",
                    "allowed_left_turn": "Permitido xirar á esquerda {indirect}",
                    "allowed_right_turn": "Permitido xirar á dereita {indirect}",
                    "allowed_u_turn": "Permitido cambiar de sentido {indirect}",
                    "allowed_straight_on": "Permitido seguir recto {indirect}"
                },
                "from": "DESDE",
                "via": "A TRAVÉS DE",
                "to": "CARA A",
                "from_name": "{from} {fromName}",
                "from_name_to_name": "{from} {fromName} {to} {toName}",
                "via_names": "{via} {viaNames}",
                "select_from": "Fai clic para seleccionar un segmento {from}",
                "select_from_name": "Fai clic para seleccionar {from} {fromName}",
                "toggle": "Fai clic para \"{turn}\""
            }
        },
        "undo": {
            "tooltip": "Desfacer: {action}",
            "nothing": "Ren para desfacer."
        },
        "redo": {
            "tooltip": "Refacer: {action}",
            "nothing": "Ren para refacer."
        },
        "tooltip_keyhint": "Atallo:",
        "browser_notice": "Este editor suporta Firefox, Chrome, Safari, Opera, e Internet Explorer 11 e superior. Prégase actualiza-lo teu navigador ou empregar Potlatch 2 para edita-lo mapa.",
        "translate": {
            "translate": "Traducir",
            "localized_translation_label": "Nome multilingüe",
            "localized_translation_language": "Escoller lingua",
            "localized_translation_name": "Nome",
            "language_and_code": "{language} ({code})"
        },
        "zoom_in_edit": "Achega o mapa para editar",
        "login": "Inicia-la sesión",
        "logout": "Pecha-la sesión",
        "loading_auth": "Conectando con OpenStreetMap...",
        "report_a_bug": "Informar dun erro",
        "help_translate": "Axuda a traducir",
        "sidebar": {
            "key": "|",
            "tooltip": "Agochar ou amosar lapela lateral."
        },
        "feature_info": {
            "hidden_warning": "{count} elementos agochados",
            "hidden_details": "Estes elementos agora están agochados: {details} "
        },
        "status": {
            "error": "Non se puido conectar coa API.",
            "offline": "A API non está en liña. Por favor, intenta editar máis tarde.",
            "readonly": "A API está en modo de só lectura. Precisarás agardar para garda-las túas mudanzas.",
            "rateLimit": "A API limita conexións anónimas. Podes evitar isto rexistrándote."
        },
        "commit": {
            "title": "Subir a OpenStreetMap",
            "upload_explanation": "As mudanzas que subas serán visíbeis en tódolos mapas que empreguen os datos do OpenStreetMap.",
            "upload_explanation_with_user": "As mudanzas que subas coma {user} serán visíbeis en tódolos mapas que empreguen os datos do OpenStreetMap.",
            "request_review": "Gostaríame que alguén revisase as miñas edicións.",
            "save": "Subir",
            "cancel": "Desbotar",
            "changes": "{count} Mudanzas",
            "download_changes": "Baixar ficheiro osmChange",
            "errors": "Erros",
            "warnings": "Avisos",
            "modified": "Modificado",
            "deleted": "Eliminado",
            "created": "Creado",
            "outstanding_errors_message": "Por favor, resolve tódolos erros primeiro. {count} restantes.",
            "comment_needed_message": "Por favor, engade un comentario no conxunto de mudanzas primeiro.",
            "about_changeset_comments": "Acerca dos comentarios dos conxuntos de mudanzas",
            "about_changeset_comments_link": "//wiki.openstreetmap.org/wiki/Good_changeset_comments",
            "google_warning": "Mencionaches Google neste comentario: lembra que a copia de Google Maps está estrictamente prohibida.",
            "google_warning_link": "https://www.openstreetmap.org/copyright"
        },
        "contributors": {
            "list": "Edicións de {users}",
            "truncated_list": "Edicións de {users} e {count} máis"
        },
        "info_panels": {
            "key": "I",
            "background": {
                "key": "B",
                "title": "Fondo",
                "zoom": "Zoom",
                "vintage": "Antigüidade",
                "source": "Fonte",
                "description": "Descrición",
                "resolution": "Resolución",
                "accuracy": "Precisión",
                "unknown": "Descoñecido",
                "show_tiles": "Amosar teselas",
                "hide_tiles": "Agochar teselas",
                "show_vintage": "Amosar antigüidade",
                "hide_vintage": "Agochar antigüidade"
            },
            "history": {
                "key": "H",
                "title": "Historial",
                "selected": "{n} seleccionados",
                "no_history": "Sen historial (elemento novo)",
                "version": "Versión",
                "last_edit": "Última edición",
                "edited_by": "Editado por",
                "changeset": "Conxunto de mudanzas",
                "unknown": "Descoñecido",
                "link_text": "Historial en openstreetmap.org",
                "note_no_history": "Sen historial (novo elemento)",
                "note_comments": "Comentarios",
                "note_created_date": "Data de creación",
                "note_created_user": "Creado polo usuario",
                "note_link_text": "Nota no openstreetmap.org"
            },
            "location": {
                "key": "L",
                "title": "Localización",
                "unknown_location": "Localización descoñecida"
            },
            "measurement": {
                "key": "M",
                "title": "Medidas",
                "selected": "{n} seleccionados",
                "geometry": "Xeometría",
                "closed_line": "liña pechada",
                "closed_area": "área pechada",
                "center": "Centro",
                "perimeter": "Perímetro",
                "length": "Lonxitude",
                "area": "Área",
                "centroid": "Centroide",
                "location": "Localización",
                "metric": "Métrico",
                "imperial": "Imperial",
                "node_count": "Número de nós"
            }
        },
        "geometry": {
            "point": "punto",
            "vertex": "vértice",
            "line": "liña",
            "area": "área",
            "relation": "relación",
            "note": "nota"
        },
        "geocoder": {
            "search": "Procurar en todo o mundo...",
            "no_results_visible": "Non hai resultados na área visíbel do mapa",
            "no_results_worldwide": "Non se atoparon resultados"
        },
        "geolocate": {
            "title": "Amosa-la miña localización",
            "locating": "Localizando, por favor agarde..."
        },
        "inspector": {
            "zoom_to": {
                "key": "Z",
                "title": "Achegar cara isto",
                "tooltip_feature": "Centra e achega o mapa para focalizarse neste elemento.",
                "tooltip_note": "Centra e achega o mapa para focalizarse nesta nota.",
                "tooltip_data": "Centra e achega o mapa para focalizarse neste dato.",
                "tooltip_issue": "Centra e achega o mapa para focalizarse neste problema."
            },
            "show_more": "Amosar máis",
            "view_on_osm": "Ollar no openstreetmap.org",
            "view_on_keepRight": "Ollar no keepright.at",
            "all_fields": "Tódolos campos",
            "all_tags": "Tódalas etiquetas",
            "all_members": "Tódolos membros",
            "all_relations": "Tódalas relacións",
            "add_to_relation": "Engadir a unha relación",
            "new_relation": "Nova relación...",
            "choose_relation": "Escolle unha relación pai",
            "role": "Rol",
            "choose": "Escolle o tipo de elemento",
            "results": "{n} resultados para {search}",
            "no_documentation_key": "Non hai ningunha documentación dispoñíbel.",
            "edit_reference": "editar/traducir",
            "wiki_reference": "Ollar documentación",
            "wiki_en_reference": "Ollar documentación en inglés",
            "hidden_preset": {
                "manual": "{features} están agochados. Amósaos na lapela dos Datos do mapa.",
                "zoom": "{features} están agochados. Achégate para amosalos."
            },
            "back_tooltip": "Mudar tipo de elemento",
            "remove": "Eliminar",
            "search": "Procurar",
            "multiselect": "Elementos seleccionados",
            "unknown": "Descoñecido",
            "incomplete": "<non descargado>",
            "feature_list": "Procurar elementos",
            "edit": "Editar elemento",
            "check": {
                "yes": "Si",
                "no": "Non",
                "reverser": "Cambio de sentido"
            },
            "radio": {
                "structure": {
                    "type": "Tipo",
                    "default": "Por defecto",
                    "layer": "Capa"
                }
            },
            "add": "Engadir",
            "none": "Ningún",
            "node": "Nó",
            "way": "Vía",
            "relation": "Relación",
            "location": "Localización",
            "add_fields": "Engadir campo:",
            "lock": {
                "suggestion": "O campo \"{label}\" está bloqueado porque hai unha etiqueta da Wikidata. Podes eliminala ou edita-las etiquetas na lapela de \"Tódalas etiquetas\"."
            }
        },
        "background": {
            "title": "Fondo",
            "description": "Axustes do fondo",
            "key": "B",
            "backgrounds": "Fondos",
            "none": "Ningún",
            "best_imagery": "A mellor fonte de imaxes coñecida desta localización",
            "switch": "Voltar a este fondo",
            "custom": "Personalizado",
            "overlays": "Sobreposicións",
            "imagery_problem_faq": "Informar dun problema nas imaxes",
            "reset": "reiniciar",
            "reset_all": "Restabelecer todo",
            "display_options": "Opcións da visualización",
            "brightness": "Brilo",
            "contrast": "Contraste",
            "saturation": "Saturación",
            "sharpness": "Enfoque",
            "minimap": {
                "description": "Amosar minimapa",
                "tooltip": "Amosar un mapa reducido para facilitares a localización da área que se estea a mostrar. ",
                "key": "/"
            },
            "panel": {
                "description": "Amosar panel de detalles",
                "tooltip": "Amosar información de fondo avanzada."
            },
            "fix_misalignment": "Axustar desprazamento das imaxes",
            "offset": "Arrastre en calquera parte da área gris de embaixo para axusta-lo desprazamento das imaxes ou insira os valores do desprazamento en metros."
        },
        "map_data": {
            "title": "Datos do mapa",
            "description": "Datos do mapa",
            "key": "F",
            "data_layers": "Capas de datos",
            "layers": {
                "osm": {
                    "tooltip": "Datos do mapa do OpenStreetMap",
                    "title": "Datos do OpenStreetMap"
                },
                "notes": {
                    "tooltip": "Datos das notas do OpenStreetMap",
                    "title": "Notas do OpenStreetMap"
                },
                "keepRight": {
                    "tooltip": "Problemas do mapa detectados de xeito automático dende o keepright.at",
                    "title": "Problemas do KeepRight"
                },
                "improveOSM": {
                    "tooltip": "Datos que fallan detectados de xeito automático polo improveosm.org",
                    "title": "Problemas do ImproveOSM"
                },
                "custom": {
                    "tooltip": "Arrastre e solta un ficheiro de datos na páxina, ou prema no botón pra configuralo",
                    "title": "Datos do mapa persoalizados",
                    "zoom": "Achégate cara os datos"
                }
            },
            "style_options": "Opcións do estilo",
            "highlight_edits": {
                "key": "G"
            },
            "map_features": "Elementos do mapa",
            "autohidden": "Xa que se amosarían moitos na pantalla, estes elementos agocháronse de xeito automático. Podes achegarte para editalos.",
            "osmhidden": "Estes elementos agocháronse de xeito automático porque a capa do OpenStreetMap está agochada."
        },
        "visual_diff": {
            "highlight_edits": {
                "description": "Sinalar mudanzas",
                "tooltip": "Contornar elementos editados"
            }
        },
        "photo_overlays": {
            "title": "Capas de imaxes",
            "traffic_signs": {
                "title": "Sinais de tráfico"
            },
            "photo_type": {
                "flat": {
                    "title": "Imaxes planas",
                    "tooltip": "Imaxes tradicionais"
                },
                "panoramic": {
                    "title": "Imaxes panorámicas",
                    "tooltip": "Imaxes de 360°"
                }
            }
        },
        "feature": {
            "points": {
                "description": "Puntos",
                "tooltip": "Puntos de interese"
            },
            "traffic_roads": {
                "description": "Estradas de tránsito",
                "tooltip": "Autoestradas, rúas, etc."
            },
            "service_roads": {
                "description": "Estradas de servizo",
                "tooltip": "Estradas de servizo, corredores do aparcadoiro, pistas, etc"
            },
            "paths": {
                "description": "Camiños",
                "tooltip": "Beirarrúas, camiños peonís, camiños para ciclismo, etc."
            },
            "buildings": {
                "description": "Edificios",
                "tooltip": "Edificios, abeiros, garaxes, etc."
            },
            "building_parts": {
                "description": "Partes do edificio",
                "tooltip": "Compoñentes do edificio e tellado en 3D"
            },
            "indoor": {
                "description": "Elementos do interior",
                "tooltip": "Habitacións, corredores, escadas, etc."
            },
            "landuse": {
                "description": "Usos da terra",
                "tooltip": "Montes, áreas agrícolas, parques, áreas residenciais, comercios, etc."
            },
            "boundaries": {
                "description": "Fronteiras",
                "tooltip": "Fronteiras administrativas"
            },
            "water": {
                "description": "Elementos de auga",
                "tooltip": "Ríos, lagoas, pozas, concas fluviais, etc."
            },
            "rail": {
                "description": "Recursos ferroviarios",
                "tooltip": "Ferrocarrís"
            },
            "pistes": {
                "description": "Pistas",
                "tooltip": "Pistas de esquí, zorra, patinaxe sobre xeo, etc"
            },
            "aerialways": {
                "description": "Elementos aéreos",
                "tooltip": "Telecadeiras, góndolas, tirolinas, etc."
            },
            "power": {
                "description": "Elementos de enerxía",
                "tooltip": "Liñas eléctricas, centrais eléctricas, subestacións, etc."
            },
            "past_future": {
                "description": "Elementos pasados/futuros",
                "tooltip": "Proposta, en construción, abandoada, en demolición, etc."
            },
            "others": {
                "description": "Outros elementos",
                "tooltip": "Todo o demais"
            }
        },
        "area_fill": {
            "wireframe": {
                "description": "Sen recheo (grella)",
                "tooltip": "Activando o modo en grella faise máis doado ve-las imaxes do fondo. ",
                "key": "W"
            },
            "partial": {
                "description": "Recheo parcial",
                "tooltip": "As áreas debúxanse co recheo só arredor da súa contorna interior. Isto recoméndaselle ós novos cartógrafos."
            },
            "full": {
                "description": "Recheo completo",
                "tooltip": "As áreas amósanse recheas de xeito completo."
            }
        },
        "settings": {
            "custom_background": {
                "tooltip": "Editar un fondo persoalizado",
                "header": "Axustes do fondo persoalizado",
                "instructions": "Insire un modelo da URL do mosaico. Os 'tokens' son:\n   {zoom} ou {z}, {x}, {y} para o esquema de teselas Z/X/Y\n   {-y} ou {ty} para as coordenadas Y estilo TMS\n   {u} para un esquema de catro teselas\n   {switch:a,b,c} para a multiplexación do server DNS\n\nExemplo:\n{example}",
                "template": {
                    "placeholder": "Inserir unha ligazón URL pra o modelo"
                }
            },
            "custom_data": {
                "tooltip": "Editar os datos dunha capa persoalizada",
                "header": "Axustes de datos dos mapas persoalizados",
                "file": {
                    "instructions": "Escolle un ficheiro de datos local. As extensións suportadas son:\n.gpx, .kml, .geojson, .json",
                    "label": "Procura de arquivos"
                },
                "or": "ou",
                "url": {
                    "instructions": "Insire unha URL de ficheiro de datos ou un modelo de URL de táboas de vectores. Os 'tokens' válidos son:\n {zoom} ou {z}, {x}, {y} para o esquema das teselas Z/X/Y tile scheme",
                    "placeholder": "Insire unha ligazón URL"
                }
            }
        },
        "restore": {
            "heading": "Tes mudanzas sen gardar.",
            "description": " Desexas restabelecer as mudanzas sen gardar da sesión anterior?",
            "restore": "Restabelecer as miñas mudanzas",
            "reset": "Rexeitar as miñas mudanzas"
        },
        "save": {
            "title": "Gardar",
            "help": "Revisa-las mudanzas e súbeas ó OpenStreetMap, facéndoas visíbeis a outros/as usuarios/as.",
            "no_changes": "Non hai mudanzas para gardar.",
            "error": "Houbo erros ao se intentar gardar. ",
            "status_code": "O servidor devolveu a referencia de estado {code}",
            "unknown_error_details": "Asegúrate de que estás conectado á Internet.",
            "uploading": "Subindo mudanzas ó OpenStreetMap...",
            "conflict_progress": "Comprobando conflitos: {num} de {total}",
            "unsaved_changes": "Tes mudanzas sen gardar",
            "conflict": {
                "header": "Resolvendo os conflitos de edición",
                "count": "Conflito {num} de {total}",
                "previous": "< Anterior",
                "next": "Seguinte >",
                "keep_local": "Manter a miña",
                "keep_remote": "Empregar o seu",
                "restore": "Recuperar",
                "delete": "Deixar eliminadas",
                "download_changes": "Ou baixar o ficheiro osmChange.",
                "done": "Resolvéronse todos os conflitos.",
                "help": "Outro usuario mudou algúns dos mesmos elementos que ti mudaches.\nPreme en cada elemento para ollar máis detalles sobre o conflito, e escolle se desexas mantelo\nas túas mudanzas ou as mudanzas do outro usuario.\n"
            }
        },
        "merge_remote_changes": {
            "conflict": {
                "deleted": "Este elemento foi eliminado por {user}.",
                "location": "Este elemento foi movido por ambos ti e {user}.",
                "nodelist": "Os nós cambiástelos tanto ti coma {user}.",
                "memberlist": "Os elementos da relación modificáronnos {user} e máis vostede,",
                "tags": "Mudaches a etiqueta  <b>{tag}</b> a \"{local}\" e {user} mudouna para \"{remote}\"."
            }
        },
        "success": {
            "just_edited": "Remata de editar o OpenStreetMap!",
            "thank_you": "Grazas por mellorar o mapa.",
            "thank_you_location": "Grazas por mellorar o mapa preto de {where}.",
            "thank_you_where": {
                "format": "{place}{separator}{region}",
                "separator": ", "
            },
            "help_html": "As túas mudanzas terán que aparecer no OpenStreetMap nuns poucos minutos. Pode delongar máis tempo que outros mapas reciban as actualizacións.",
            "help_link_text": "Detalles",
            "help_link_url": "https://wiki.openstreetmap.org/wiki/FAQ#I_have_just_made_some_changes_to_the_map._How_do_I_get_to_see_my_changes.3F",
            "view_on_osm": "Ollar mudanzas no OSM",
            "changeset_id": "O teu conxunto de mudanzas é o {changeset_id}",
            "like_osm": "Góstache o OpenStreetMap? Comunícate con outras persoas:",
            "more": "Máis",
            "events": "Eventos",
            "languages": "Linguas: {languages}",
            "missing": "Falla algo nesta listaxe?",
            "tell_us": "Cóntanos!"
        },
        "confirm": {
            "okay": "Feito",
            "cancel": "Desbotar"
        },
        "splash": {
            "welcome": "Benvido ó editor en liña iD do OpenStreetMap",
            "text": "O iD é unha ferramenta amigábel pero poderosa para contribuír ó mellor mapa libre do mundo. Esta é a versión {versión}. Para obter máis información olla {website} e informa dos erros en {github}.",
            "walkthrough": "Comezar o titorial",
            "start": "Editar agora"
        },
        "source_switch": {
            "live": "en liña",
            "lose_changes": "Tes mudanzas sen gardar. Se mudas o servidor do mapa, desbotaranse. Tes a certeza de querer muda-lo servidor?",
            "dev": "desenvolvemento"
        },
        "version": {
            "whats_new": "Que ten de novo ID {version}"
        },
        "tag_reference": {
            "description": "Descrición",
            "on_wiki": "{tag} en wiki.openstreetmap.org/wiki/Gl:Main_Page",
            "used_with": "empregado con {type}"
        },
        "zoom": {
            "in": "Achegar",
            "out": "Afastar"
        },
        "cannot_zoom": "Non se pode afastar máis no modo actual.",
        "full_screen": "Pasar a pantalla completa",
        "QA": {
            "improveOSM": {
                "title": "Detección do ImproveOSM",
                "geometry_types": {
                    "path": "camiños",
                    "parking": "aparcadoiro",
                    "road": "estradas",
                    "both": "estradas e aparcadoiro"
                },
                "directions": {
                    "east": "leste",
                    "north": "norte",
                    "northeast": "nordés",
                    "northwest": "noroeste",
                    "south": "sur",
                    "southeast": "sueste",
                    "southwest": "suroeste",
                    "west": "oeste"
                },
                "error_types": {
                    "ow": {
                        "title": "Falla vía dun só sentido",
                        "description": "Ó longo deste treito de {highway}, o {percentage}% das {num_trips} viaxes rexistradas viaxan de {from_node} cara {to_node}. Seica falle unha etiqueta dun só sentido \"oneway\"."
                    },
                    "mr": {
                        "title": "Falla a xeometría",
                        "description": "{num_trips} as viaxes rexistradas nesta área suxiren que pode haber un {geometry_type} sen cartografar aquí.",
                        "description_alt": "Os datos de terceiros suxiren que pode haber un {geometry_type} sen cartografar aquí."
                    },
                    "tr": {
                        "title": "Falla a restrición de xiro",
                        "description": "{num_passed} de {num_trips} viaxes rexistradas (viaxando cara o {travel_direction}) fan un xiro dende {from_way} cara {to_way} en {junction}. Seica falle unha restrición \"{turn_restriction}\"."
                    }
                }
            },
            "keepRight": {
                "title": "Erros do KeepRight",
                "detail_title": "Erro",
                "detail_description": "Descrición",
                "comment": "Comentario",
                "comment_placeholder": "Insire un comentario para compartillar con outros usuarios.",
                "close": "Pechar (Erro arranxado)",
                "ignore": "Rexeitar (Non é un erro)",
                "save_comment": "Gardar comentario",
                "close_comment": "Pechar e comentar",
                "ignore_comment": "Rexeitar e comentar",
                "error_parts": {
                    "this_node": "este nó",
                    "this_way": "esta vía",
                    "this_relation": "esta relación",
                    "this_oneway": "esta vía de sentido único",
                    "this_highway": "esta estrada",
                    "this_railway": "esta ferrovía",
                    "this_waterway": "esta canle fluvial",
                    "this_cycleway": "esta vía ciclista",
                    "this_cycleway_footpath": "esta vía ciclista/camiño peonil",
                    "this_riverbank": "esta beira do río",
                    "this_crossing": "este cruzamento",
                    "this_railway_crossing": "este cruzamento de ferrocarril",
                    "this_bridge": "esta ponte",
                    "this_tunnel": "este túnel",
                    "this_boundary": "esta fronteira",
                    "this_turn_restriction": "esta restrición de xiro",
                    "this_roundabout": "esta rotonda",
                    "this_mini_roundabout": "esta mini rotonda",
                    "this_track": "esta pista",
                    "this_feature": "este elemento",
                    "highway": "estrada",
                    "railway": "ferrovía",
                    "waterway": "canle fluvial",
                    "cycleway": "vía ciclista",
                    "cycleway_footpath": "vía ciclista/camiño peonil",
                    "riverbank": "beira do río",
                    "place_of_worship": "lugar de culto",
                    "pub": "bar",
                    "restaurant": "restaurante",
                    "school": "escola",
                    "university": "universidade",
                    "hospital": "hospital",
                    "library": "biblioteca",
                    "theatre": "teatro",
                    "courthouse": "xulgado",
                    "bank": "banco",
                    "cinema": "cinema",
                    "pharmacy": "farmacia",
                    "cafe": "cafetaría",
                    "fast_food": "comida rápida",
                    "fuel": "combustíbel",
                    "from": "dende",
                    "to": "cara",
                    "left_hand": "man esquerda",
                    "right_hand": "man dereita"
                },
                "errorTypes": {
                    "20": {
                        "title": "Múltiplos nós no mesmo punto",
                        "description": "Hai máis dun nó neste punto. Números ID de nó: {var1}."
                    },
                    "30": {
                        "title": "Área non pechada",
                        "description": "{var1} está etiquetada con \"{var2}\" e tería que ser unha liña pechada."
                    },
                    "40": {
                        "title": "Sentido único non posíbel",
                        "description": "O primeiro nó {var1} de {var2} non está conectado a ningunha outra vía."
                    },
                    "41": {
                        "description": "O derradeiro nó {var1} de {var2} non está conectado a ningunha outra vía."
                    },
                    "42": {
                        "description": "Non é posíbel chegar a {var1} porque tódalas vías que o levan aí están nun só sentido."
                    },
                    "43": {
                        "description": "Non é posíbel fuxir de {var1} porque tódalas vías que levan a el son dun só sentido."
                    },
                    "50": {
                        "title": "Casemente unido",
                        "description": "{var1} fica moi preto pero non está conectado á vía {var2}."
                    },
                    "60": {
                        "title": "Etiqueta en desuso",
                        "description": "{var1} emprega a etiqueta en desuso \"{var2}\". Emprega \"{var3}\" no seu lugar."
                    },
                    "70": {
                        "title": "Falla a etiqueta",
                        "description": "{var1} ten unha etiqueta baleira: \"{var2}\"."
                    },
                    "71": {
                        "description": "{var1} non ten etiquetas."
                    },
                    "72": {
                        "description": "{var1} non é membro de ningunha vía e non ten ningunha etiqueta."
                    },
                    "73": {
                        "description": "{var1} ten unha etiqueta \"{var2}\" pero non unha etiqueta troncal ou \"highway\"."
                    },
                    "74": {
                        "description": "{var1} ten unha etiqueta baleira: \"{var2}\"."
                    },
                    "75": {
                        "description": "{var1} ten un nome \"{var2}\" pero non outras etiquetas."
                    },
                    "90": {
                        "title": "Autoestrada sen etiqueta ref.",
                        "description": "{var1} está etiquetada coma unha autoestrada e, polo tanto, precisa unha etiqueta \"ref\", \"nat_ref\" ou \"int_ref\"."
                    },
                    "100": {
                        "title": "Lugar de culto sen relixión",
                        "description": "{var1} está etiquetado coma un lugar de culto e, polo tanto, precisa unha etiqueta de relixión."
                    },
                    "110": {
                        "title": "Punto de interese sen nome",
                        "description": "{var1} está etiquetado coma \"{var2}\" e, polo tanto, precisa unha etiqueta de nome."
                    },
                    "120": {
                        "title": "Vía sen nós",
                        "description": "{var1} ten un só nó."
                    },
                    "130": {
                        "title": "Vía desconectada",
                        "description": "{var1} non está conectada ca meirande parte do mapa."
                    },
                    "150": {
                        "title": "Cruzamento do ferrocarril sen etiqueta",
                        "description": "{var1} dunha vía e un ferrocarril debe etiquetarse coma \"railway=crossing\" ou \"railway=level_crossing\"."
                    },
                    "160": {
                        "title": "Conflito da capa ferroviaria",
                        "description": "Hai vías en diferentes capas (por exemplo, un túnel ou unha ponte) atopándose en {var1}."
                    },
                    "170": {
                        "title": "Elemento ca etiqueta FIXME",
                        "description": "{var1} ten unha etiqueta FIXME: {var2}"
                    },
                    "180": {
                        "title": "Relación sen tipo",
                        "description": "A {var1} fállalle unha etiqueta \"type\"."
                    },
                    "190": {
                        "title": "Cruzamento sen unión",
                        "description": "{var1} crúzase con {var2} {var3} pero non hai un nó de unión, unha ponte ou un túnel."
                    },
                    "200": {
                        "title": "Vías sobrepostas",
                        "description": "{var1} sobreponse a {var2} {var3}."
                    },
                    "210": {
                        "title": "Vía auto-cruzada",
                        "description": "Hai un problema non especificado con vías que se cruzan consigo mesmas."
                    },
                    "211": {
                        "description": "{var1} contén máis dun nó varias veces. Os nós son {var2}. Isto podería ou non ser un erro."
                    },
                    "212": {
                        "description": "{var1} só ten dous nós diferentes e contén un deles máis dunha vez."
                    },
                    "220": {
                        "title": "Etiqueta má escrita",
                        "description": "{var1} está etiquetada coma \"{var2}\" onde \"{var3}\" seméllase a \"{var4}\"."
                    },
                    "221": {
                        "description": "{var1} ten unha etiqueta sospeitosa \"{var2}\"."
                    },
                    "230": {
                        "title": "Conflito de capas",
                        "description": "{var1} é unha unión de vías en diferentes capas."
                    },
                    "231": {
                        "description": "{var1} é unha unión de vías en diferentes capas: {var2}.",
                        "layer": "(capa: {layer})"
                    },
                    "232": {
                        "description": "{var1} está etiquetada con \"layer={var2}\". Isto non ten por que ser un erro pero non se ve ben."
                    },
                    "270": {
                        "title": "Ligazón non usual á autoestrada.",
                        "description": "{var1} é un cruzamento de autoestrada cunha estrada que non é \"motorway\", \"motorway_link\", \"trunk\", \"rest_area\", ou \"construction\". A ligazón a \"service\" ou \"unclassified\" só é válida se ten \"access=no/private\", ou leva cara unha área de servizo da autoestrada, ou se é un \"service=parking_aisle\"."
                    },
                    "280": {
                        "title": "Problema do límite",
                        "description": "Hai un erro non especificado con este límite."
                    },
                    "281": {
                        "title": "Falla o nome do límite",
                        "description": "{var1} non ten nome."
                    },
                    "282": {
                        "title": "Falla o nivel de administración do límite",
                        "description": "O límite de {var1} non ten unha etiquetaxe admin_level numérica válida. Por favor, non mestures niveis de administración (por exemplo, \"6; 7\"). Etiqueta sempre o nivel de administración máis baixo de tódolos límites."
                    },
                    "283": {
                        "title": "O límite non é unha liña pechada",
                        "description": "O límite de {var1} non é unha liña pechada."
                    },
                    "284": {
                        "title": "O límite está dividido",
                        "description": "O límite de {var1} divídese aquí."
                    },
                    "285": {
                        "title": "Límite admin_level moi alto",
                        "description": "{var1} ten \"admin_level={var2}\" pero pertence a unha relación cun \"admin_level\" inferior (por exemplo, unha prioridade máis alta); tería que te-lo \"admin_level\" máis baixo de tódalas relacións."
                    },
                    "290": {
                        "title": "Problema de restrición",
                        "description": "Hai un problema non especificado con esta restrición."
                    },
                    "291": {
                        "title": "Restrición sen tipo",
                        "description": "{var1} ten un tipo de restrición no recoñecido."
                    },
                    "292": {
                        "title": "Restrición sen vía \"dende\"",
                        "description": "{var1} ten {var2} membros \"from\" (dende), pero tería que ter 1."
                    },
                    "293": {
                        "title": "Restrición sen vía \"cara\"",
                        "description": "{var1} ten {var2} membros \"to\" (cara), pero tería que ter 1."
                    },
                    "294": {
                        "title": "A restrición \"from\" (dende) ou \"to\" (cara) non é unha vía",
                        "description": "{var1} ten membros \"from\" (dende) ou \"to\" (cara) que terían que ser vías. {var2}."
                    },
                    "295": {
                        "title": "A restrición \"via\" non é un derradeiro punto",
                        "description": "{var1} ten unha \"via\" (nó {var2}) que non é o primeiro ou derradeiro membro de \"{var3}\" (vía {var4})."
                    },
                    "296": {
                        "title": "Ángulo de restrición non usual",
                        "description": "{var1} ten un tipo de restrición \"{var2}\" pero o ángulo é {var3} graos. Seica o tipo de restrición non é o axeitado?"
                    },
                    "297": {
                        "title": "Dirección non correcta da vía \"cara a\"",
                        "description": "{var1} non concorda co sentido da vía \"to\" (cara) {var1}."
                    },
                    "298": {
                        "title": "Restrición redundante - oneway",
                        "description": "{var1} podería ser redundante. A entrada xa fica prohibida pola etiqueta \"oneway\" en {var2}."
                    },
                    "300": {
                        "title": "Falla a velocidade máxima",
                        "description": "A {var1} fállalle unha etiqueta de \"maxspeed\" e está etiquetada coma motorway, trunk, primary ou secondary."
                    },
                    "310": {
                        "title": "Problema de rotonda",
                        "description": "Hai un problema non especificado con esta rotonda."
                    },
                    "311": {
                        "title": "Rotonda non pechada",
                        "description": "{var1} forma parte dunha rotonda pero non é unha liña pechada. (As vías divididas que se achegan a unha rotonda non teñen que etiquetarse coma rotondas)."
                    },
                    "312": {
                        "title": "Sentido da rotonda confundido",
                        "description": "Se {var1} está nun país con tráfico de {var2}, entón a súa orientación vai polo camiño equivocado."
                    },
                    "313": {
                        "title": "Rotonda conectada de xeito feble",
                        "description": "{var1} só ten {var2} estrada(s) conectada(s). As rotondas adoitan ten 3 ou máis."
                    },
                    "320": {
                        "title": "Conexión da ligazón non correcta",
                        "description": "{var1} está etiquetada coma \"{var2}\" pero non ten ligazón con ningunha outra \"{var3}\" ou \"{var4}\"."
                    },
                    "350": {
                        "title": "Etiqueta de ponte non axeitada",
                        "description": "{var1} non ten unha etiqueta en común cas súas vías circunstantes que amosan o obxectivo desta ponte. Ten que haber unha destas etiquetas: {var2}."
                    },
                    "360": {
                        "title": "Falla a etiqueta de nome local",
                        "description": "Sería bo se esta {var1} tivera unha etiqueta de nome local \"name:XX={var2}\" onde XX é a lingua do seu nome común \"{var2}\"."
                    },
                    "370": {
                        "title": "Lugares duplicados",
                        "description": "{var1} ten etiquetas en común ca vía circunstante {var2} {var3} e semella ser redundante.",
                        "including_the_name": "(incluíndo o nome {name})"
                    },
                    "380": {
                        "title": "Emprego non físico da etiqueta sport.",
                        "description": "{var1} está etiquetada con \"{var2}\" pero non ten unha etiqueta física (por exemplo, \"leisure\", \"building\", \"amenity\", ou \"highway\")."
                    },
                    "390": {
                        "title": "Falla o tipo de pista",
                        "description": "{var1} non ten unha etiqueta \"tracktype\"."
                    },
                    "400": {
                        "title": "Problema de xeometría",
                        "description": "Hai un problema non especificado ca xeometría eiquí."
                    },
                    "401": {
                        "title": "Falla a restrición de xiro",
                        "description": "As vías {var1} e {var2} únense nun ángulo moi agudo aquí e non hai unha etiqueta dun só sentido ou restrición de xiro que non deixe xirar."
                    },
                    "402": {
                        "title": "Ángulo non posíbel",
                        "description": "{var1} dobra nun ángulo moi agudo aquí."
                    },
                    "410": {
                        "title": "Problema de sitio web",
                        "description": "Hai un problema non especificado cun sitio web ou enderezo URL de contacto."
                    },
                    "411": {
                        "description": "{var1} pode ter un enderezo URL desactualizado: {var2} devolveu o código de estado HTTP {var3}."
                    },
                    "412": {
                        "description": "{var1} pode ter un enderezo URL desactualizado: {var2} contiña texto sospeitoso \"{var3}\"."
                    },
                    "413": {
                        "description": "{var1} pode ter un enderezo URL desactualizado: {var2} non contiña as palabras chave ou clave \"{var3}\"."
                    }
                }
            }
        },
        "streetside": {
            "tooltip": "Imaxes Streetside do Microsoft",
            "title": "Bing Streetside",
            "report": "Informar dun problema de privacidade con esta imaxe",
            "view_on_bing": "Ollar no Bing Maps",
            "hires": "Alta resolución"
        },
        "mapillary_images": {
            "tooltip": "Imaxes ó nivel da rúa do Mapillary"
        },
        "mapillary_map_features": {
            "title": "Elementos do mapa",
            "tooltip": "Elementos do mapa do Mapillary",
            "request_data": "Solicitar datos"
        },
        "mapillary": {
            "title": "Mapillary",
            "signs": {
                "tooltip": "Sinais de tráfico do Mapillary"
            },
            "view_on_mapillary": "Ollar esta imaxe no Mapillary"
        },
        "openstreetcam_images": {
            "tooltip": "Imaxes ó nivel da rúa do OpenStreetCam"
        },
        "openstreetcam": {
            "title": "OpenStreetCam",
            "view_on_openstreetcam": "Ollar esta imaxe no OpenStreetCam"
        },
        "note": {
            "note": "Nota",
            "title": "Editar a nota",
            "anonymous": "anónimo",
            "closed": "(Pechada)",
            "commentTitle": "Comentarios",
            "status": {
                "opened": "aberta {when}",
                "reopened": "reaberta {when}",
                "commented": "comentada {when}",
                "closed": "pechada {when}"
            },
            "newComment": "Novo comentario",
            "inputPlaceholder": "Inserir un comentario para compartir con outros usuarios.",
            "close": "Pechar a nota",
            "open": "Volver abrir a nota",
            "comment": "Comentar",
            "close_comment": "Pechar e comentar",
            "open_comment": "Volver a abrir e comentar",
            "report": "Informar dun problema",
            "new": "Nova nota",
            "newDescription": "Describe o problema.",
            "save": "Gardar a nota",
            "login": "Tes que iniciar a sesión para poderes facer mudanzas ou comentarios nesta nota.",
            "upload_explanation": "Os seus comentarios serán públicos e visíbeis para calquera usuario do OpenStreetMap.",
            "upload_explanation_with_user": "Os seus comentarios coma {user} serán públicos e visíbeis para tódolos usuarios do OpenStreetMap."
        },
        "help": {
            "title": "Axuda",
            "key": "H",
            "help": {
                "title": "Axuda",
                "welcome": "Benvido ó editor iD para o [OpenStreetMap](https://www.openstreetmap.org/). Con este editor podes actualiza-lo OpenStreetMap de xeito directo dende o teu navigador.",
                "open_data_h": "Datos abertos",
                "open_data": "As edicións que faga neste mapa serán visíbeis para todos os que empreguen o OpenStreetMap. As edicións poden basearse no coñecemento persoal, relevo no terreo ou imaxes recollidas de imaxes  aéreas ou da rúa. Copiar de fontes comerciais, coma o Google Maps, [está estrictamente prohibido](https://www.openstreetmap.org/copyright).",
                "before_start_h": "Antes de que comeces",
                "before_start": "Tería que estar familiarizado co OpenStreetMap e este editor antes de comezar a editar. O iD ten un titorial para ensinarlle os conceptos básicos da edición do OpenStreetMap. Prema en \"Inicia-lo titorial\" nesta pantalla para face-lo titorial - Só lle tomará uns 15 minutos.",
                "open_source_h": "Código aberto",
                "open_source": "O editor do iD é un proxecto colaborativo de código aberto e agora está a emprega-la versión {version}. O código fonte está dispoñíbel [no GitHub](https://github.com/openstreetmap/iD).",
                "open_source_help": "Podes axudar ó iD [traducindo](https://github.com/openstreetmap/iD/blob/master/CONTRIBUTING.md#translating) ou [reportando erros](https://github.com/openstreetmap/iD/issues)."
            },
            "overview": {
                "title": "Resumo",
                "navigation_h": "Navegación",
                "navigation_drag": "Podes arrastra-lo mapa premendo e mantendo premido o {leftclick} botón esquerdo do rato e movendo o rato. Tamén se poden emprega-las teclas de frecha `↓`, `↑`, `←`, `→` do teclado.",
                "navigation_zoom": "Podes achegar ou afastar xirando a roda do rato ou o panel táctil, ou premendo nos botóns {plus} / {minus} á beira do mapa. Tamén se poden emprega-las teclas `+`, `-` do teclado.",
                "features_h": "Elementos do mapa",
                "features": "Empregamos a palabra *elementos* para describi-las cousas que aparecen no mapa, coma estradas, construcións ou puntos de interese. Calquera cousa do mundo real pode cartografarse coma un elemento no OpenStreetMap. Os elementos do mapa represéntanse empregando *puntos*, *liñas* ou *áreas*.",
                "nodes_ways": "No OpenStreetMap, ós puntos ás veces chámaselles *nós*, e as liñas e áreas *vías* ou camiños."
            },
            "editing": {
                "title": "Editar e gardar",
                "select_h": "Seleccionar",
                "select_left_click": "{leftclick} Fai clic co botón esquerdo nun elemento para seleccionalo. Isto sinalarao cun brilo pestanexante, e a lapela lateral amosará os detalles sobre ese elemento, coma o seu nome ou enderezo.",
                "select_right_click": "{rightclick} Fai clic co botón dereito nun elemento para amosa-lo menú da edición que amosa as ordes ou comandos dispoñíbeis, coma rotar, mover e eliminar.",
                "multiselect_h": "Selección múltiple",
                "multiselect_shift_click": "`{shift}`+{leftclick} clic esquerdo para seleccionar varios elementos xuntos. Isto fai que sexa máis doado mover ou eliminar varios elementos.",
                "multiselect_lasso": "Outro xeito de seleccionar varios elementos é manter premida a tecla `{shift}`, despois manter premido o {leftclick} botón equerdo do rato e arrastra-lo rato para debuxar un lazo de selección. Seleccionaranse tódolos puntos dentro da área do lazo.",
                "undo_redo_h": "Desfacer e refacer",
                "undo_redo": "As edicións almacénanse de xeito local no navigador até que escolla gardalas no servidor do OpenStreetMap. Para desfacer edicións, prema no botón {undo} **Desfacer** e volva a facelas cun clic no botón {redo} **Refacer**.",
                "save_h": "Gardar",
                "save": "Prema en {save} **Gardar** para remata-las mudanzas e envialas ó OpenStreetMap. Ten que lembrar garda-lo traballo de xeito frecuente!",
                "save_validation": "Na pantalla de gardar tense a oportunidade de revisa-lo feito. O iD tamén fará algunhas verificacións básicas dos datos fallantes e pode fornecer suxestións e advertenzas útis se algo non semella correcto.",
                "upload_h": "Subir",
                "upload": "Antes de subi-las mudanzas, debe inserir un [comentario do conxunto de mudanzas](https://wiki.openstreetmap.org/wiki/Good_changeset_comments). Deseguido, prema en **Subir** para envia-las súas mudanzas ó OpenStreetMap, onde se mesturarán no mapa e serán públicamente visíbeis para todos.",
                "backups_h": "Copias de seguridade automáticas",
                "backups": "Se non consegue remata-las edicións dunha soa vez, por exemplo se a súa computadora falla ou pecha o navigador, as súas edicións aínda se manterán na memoria do navigador. Poderá voltar despois (empregando o mesmo navigador na mesma computadora) e o iD darálle a opción de restaura-lo seu traballo.",
                "keyboard_h": "Atallos do teclado",
                "keyboard": "Podes ollar unha listaxe de atallos do teclado premendo na tecla `?`."
            },
            "feature_editor": {
                "title": "Editor de elementos",
                "intro": "O *editor de elemento* aparece xunto ó mapa, e permítelle ollar e editar toda a información do elemento escollido.",
                "definitions": "A lapela de enriba amosa o tipo de elemento. A lapela central contén *campos* que amosan os atributos do elemento, coma o seu nome ou enderezo.",
                "type_h": "Tipo de elemento",
                "type": "Podes facer clic no tipo de elemento para muda-lo elemento cara un tipo diferente. Todo o que existe no mundo real pódese engadir ó OpenStreetMap, polo que hai milleiros de tipos de elementos para elixir.",
                "type_picker": "A escolla de tipos amosa os tipos de elementos máis comúns, coma parques, hospitais, restaurantes, estradas e construccións. Podes procurar calquera cousa escribindo o que estás a procurar na caixa de procura. Tamén podes premer na icona {inspect} **Información** ó carón do tipo de elemento para obter máis información ó respecto.",
                "fields_h": "Campos",
                "fields_all_fields": "A lapela \"Tódolos campos\" contén tódolos detalles do elemento que podes editar. No OpenStreetMap, tódolos campos son opcionais, e está ben deixar un campo en branco se non estás seguro del.",
                "fields_example": "Cada tipo de elemento amosará diferentes campos. Por exemplo, unha estrada pode amosar campos para a súa superficie e límite da velocidade, pero un restaurante pode amosar campos para o tipo da comida que serve e o horario no que está aberto.",
                "fields_add_field": "Tamén podes facer clic no menú despregábel \"Engadir campo\" para engadir máis campos, coma unha descrición, ligazón á Wikipedia, acceso para cadeiras de rodas e demais.",
                "tags_h": "Etiquetas",
                "tags_all_tags": "Embaixo da lapela dos campos, podes expandi-la lapela \"Tódalas etiquetas\" para editar calquera das *etiquetas* do OpenStreetMap para o elemento escollido. Cada etiqueta ten unha *clave* e *valor*, elementos de datos que definen tódolos elementos almacenados no OpenStreetMap.",
                "tags_resources": "Edita-las etiquetas dun elemento precisa dun coñecemento intermedio acerca do OpenStreetMap. Tería que consultar recursos coma a [Wiki do OpenStreetMap](https://wiki.openstreetmap.org/wiki/Main_Page) ou o [Taginfo](https://taginfo.openstreetmap.org/) para obter máis información sobre as prácticas ou costumes aceptadas de etiquetado do OpenStreetMap."
            },
            "points": {
                "title": "Puntos",
                "intro": "Os *puntos* pódense empregar para representar elementos coma tendas, restaurantes e monumentos. Marcan unha localización específica e describen o que hai alí.",
                "add_point_h": "Engadindo puntos",
                "add_point": "Para engadir un punto, prema no botón {point} **Punto** na barra das ferramentas sobre o mapa, ou prema a tecla do método abreviado `1`. Isto trocará o cursor do rato nun símbolo dunha cruz.",
                "add_point_finish": "Para poñer o novo punto no mapa, poña o cursor do rato onde ten que ir o punto, despois {leftclick} faga clic co botón esquerdo do rato ou prema `Espazo`.",
                "move_point_h": "Movendo puntos",
                "move_point": "Para mover un punto, poña o cursor do rato sobre o punto e despois manteña premido o {leftclick} botón equerdo do rato mentres arrastra o punto cara a súa nova localización.",
                "delete_point_h": "Eliminando puntos",
                "delete_point": "Está ben elimina-los elementos que non se atopan no mundo real. Ó eliminar un elemento do OpenStreetMap, elimínase do mapa que todos empregan, polo que ten que estar na certeza de que o elemento en verdade non exista denantes de eliminalo.",
                "delete_point_command": "Para eliminares un punto, {rightclick} faga clic co botón dereito no punto para escollelo e amosa-lo menú da edición, despois empregue a orde ou comando {delete} **Eliminar**."
            },
            "lines": {
                "title": "Liñas",
                "intro": "As *liñas* empréganse para representar elementos tales coma estradas, ferrocarrís e ríos. As liñas teñen que debuxarse no centro do elemento que representan.",
                "add_line_h": "Engadindo liñas",
                "add_line": "Para engadir unha liña, prema no botón {line} **Liña** na barra das ferramentas enriba do mapa, ou prema a tecla de método abreviado `2`. Isto trocará o cursor do rato nun símbolo dunha cruz.",
                "add_line_draw": "Deseguido, pon o cursor do rato onde debe comeza-la liña e {leftclick} fai clic co botón esquerdo do rato ou preme `Espazo` para comezar a poñer nós ó longo da liña. Prosegue poñendo máis nós facendo clic ou premendo `Espazo`. Mentres debuxas, podes achegar ou arrastra-lo mapa para engadir máis detalles.",
                "add_line_finish": "Para rematar unha liña, prema `{return}` ou faga clic de novo no derradeiro nó.",
                "modify_line_h": "Modificando as liñas",
                "modify_line_dragnode": "Decote verás liñas que non teñen a forma axeitada, por exemplo, unha estrada que non coincide cas imaxes do fondo. Para axusta-la forma dunha liña, primeiro fai clic co {leftclick} botón esquerdo para seleccionala. Tódolos nós da liña debuxaranse coma pequenos círculos. Deseguido, podes arrastra-los nós cara localizacións mellores.",
                "modify_line_addnode": "Tamén podes crear novos nós ó longo dunha liña mediante {leftclick}**x2** facendo dobre clic na liña ou arrastrando os triángulos pequenos nos puntos medios entrambos nós.",
                "connect_line_h": "Conectando as liñas",
                "connect_line": "Te-las estradas conectadas de xeito correcto é importante para o mapa e esencial para fornecer indicacións de manexo.",
                "connect_line_display": "As conexións entre estradas están debuxadas con círculos grises. Os puntos derradeiros dunha liña debúxanse con círculos brancos máis grandes se non se conectan a ren.",
                "connect_line_drag": "Para conectar unha liña a otro elemento, arrastra un dos nós da liña ó outro elemento até que ámbolos dous se xunten. Consello: Podes manter premida a tecla `{alt}` para evitar que os nós se conecten a outros elementos.",
                "connect_line_tag": "Se sabes que a conexión ten semáforos ou cruzamentos peonís, podes engadilos seleccionando o nó de conexión e empregando o editor de elementos para escolle-lo tipo de elemento axeitado.",
                "disconnect_line_h": "Desconectando as liñas",
                "disconnect_line_command": "Para desconectar unha estrada doutro elemento, {rightclick} faga clic co botón dereito no nó de conexión e escolla a orde ou comando {disconnect} **Desconectar** do menú da edición.",
                "move_line_h": "Movendo as liñas",
                "move_line_command": "Para mover unha liña enteira, faga clic {rightclick} botón dereito na liña e escolla a orde ou comando {move} **Mover** do menú da edición. Deseguido, mova o rato e faga clic co {leftclic} botón esquerdo para poñe-la liña nunha nova localización.",
                "move_line_connected": "As liñas que están conectadas a outros elementos ficarán conectadas mentres mova a liña cara unha nova localización. O iD pode evitar que mova unha liña a través doutra liña conectada.",
                "delete_line_h": "Eliminando as liñas",
                "delete_line": "Se unha liña está incorrecta de xeito completo, por exemplo, unha rota que non existe no mundo real, está ben eliminala. Teña coitadiño ó eliminar elementos: as imaxes do fondo que está a empregar poderían ficar desactualizadas, e unha estrada que semella estar mal podería sinxelamente estar recén construída.",
                "delete_line_command": "Para eliminar unha liña, faga clic co {rightclick} botón dereito na liña para seleccionala e amosa-lo menú da edición, despois empregue a orde ou comando {delete} **Eliminar**."
            },
            "areas": {
                "title": "Áreas",
                "intro": "As **áreas** empréganse para amosa-los límites de elementos coma lagoas, edificios e áreas residenciais. As áreas teñen que debuxarse arredor da beira do elemento que representan, por exemplo, arredor da base dun edificio.",
                "point_or_area_h": "Puntos ou áreas?",
                "point_or_area": "Moitos elementos pódense representar coma puntos ou áreas. Ten que cartografa-los edificios e as contornas da propiedade coma áreas sempre que sexa posíbel. Poña puntos dentro da área do edificio para representar negocios, instalacións e outros elementos ubicados dentro do edificio.",
                "add_area_h": "Engadindo áreas",
                "add_area_command": "Para engadir unha área, prema no botón {area} **Área** na barra das ferramentas enriba do mapa, ou prema a tecla de método abreviado `3`. Isto trocará o cursor do rato nun símbolo dunha cruz.",
                "add_area_draw": "Deseguido, pon o cursor do rato nunha das esquinas do elemento e {leftclick} fai clic co botón esquerdo ou preme `Espazo` para comezar a colocar nós arredor do bordo exterior da área. Prosegue pondo máis nós faciendo clic ou premendo `Espazo`. Mentres debuxas, podes achegar ou arrastra-lo mapa para engadir máis detalles.",
                "add_area_finish": "Para rematar unha área, prema `{return}` ou faga clic novamente no primeiro ou derradeiro nó.",
                "square_area_h": "Esquinas cadradas",
                "square_area_command": "Moitos elementos da área, coma edificios, teñen esquinas cadradas. Para encadra-las esquinas dunha área, faga clic {rightclick} co botón dereito na beira da área e escolla a orde ou comando {orthogonalize} **Encadrar** no menú da edición.",
                "modify_area_h": "Modificando áreas",
                "modify_area_dragnode": "Decote verá áreas que non teñen a forma axeitada, por exemplo, un edificio que non coincide cas imaxes do fondo. Para axusta-la forma dunha área, primeiro, fai clic no {leftclick} botón esquerdo do rato para seleccionala. Tódolos nós da área debuxaranse coma pequenos círculos. Deseguido, podes arrastra-los nós cara localizacións mellores.",
                "modify_area_addnode": "Tamén podes crear novos nós ó longo dunha área mediante {leftclick} **x2** faciendo dobre clic no bordo da área ou arrastrando os triángulos pequenos nos puntos medios entrambos nós.",
                "delete_area_h": "Eliminando áreas",
                "delete_area": "Se unha área é completamente incorrecta, por exemplo, un edificio que non existe no mundo real, está ben que se elimine. Teña coitadiño ó eliminar elementos: as imaxes do fondo que está a empregar poden ficar desactualizadas, e un edificio que semella incorrecto podería sinxelamente estar recén construído.",
                "delete_area_command": "Para eliminar unha área, faga clic co {rightclick} botón dereito na área para seleccionala e amosa-lo menú da edición, despois empregue a orde ou comando {delete} **Eliminar**."
            },
            "relations": {
                "title": "Relacións",
                "intro": "Unha *relación* é un tipo especial de elemento no OpenStreetMap que agrupa outros elementos. Os elementos que pertencen a unha relación chámanse *membros*, e cada membro pode ter un *rol* na relación.",
                "edit_relation_h": "Editando as relacións",
                "edit_relation": "Na beira inferior do editor de elementos, podes expandi-la lapela \"Tódalas relacións\" para ollar se o elemento escollido é membro dalgunha relación. Deseguido, podes facer clic na relación para seleccionala e editala.",
                "edit_relation_add": "Para engadir un elemento cara unha relación, escolle o elemento e despois preme no botón {plus} engadir na lapela \"Tódalas relacións\" do editor de funcións. Podes escoller dunha listaxe de relacións pretas, ou elixi-la opción \"Nova relación...\".",
                "edit_relation_delete": "Tamén podes premer no botón {delete} **Eliminar** para elimina-lo elemento escollido da relación. Se eliminas tódolos membros dunha relación, a relación eliminarase de xeito automático.",
                "maintain_relation_h": "Mantendo as relacións",
                "maintain_relation": "Na súa meirande parte, o iD manterá relacións de xeito automático mentres edita. Debe ter coidado ó substituí-los elementos que poderían ser membros das relacións. Por exemplo, se elimina un treito da estrada e debuxa un novo treito da estrada para substituíla, ten que engadi-lo novo treito ás mesmas relacións (rotas, restricións de xiro, etc.) que a orixinal.",
                "relation_types_h": "Tipos de relacións",
                "multipolygon_h": "Multipolígonos",
                "multipolygon": "Unha relación *multipolígono* é un grupo duns ou máis elementos *externos* e un ou máis elementos internos. Os elementos externos ('outer') definen as beiras exteriores do multipolígono, e os elementos internos ('inner') definen subáreas ou buracos recortados no interior do multipolígono.",
                "multipolygon_create": "Para xerar un multipolígono, por exemplo, un edificio cun buraco, debuxe o bordo externo coma unha área e o bordo interior coma unha liña ou un tipo diferente da área. Despois `{shift}`+{leftclick} faga clic co botón esquerdo para seleccionar ambos elementos, faga clic co {rightclick} botón dereito no menú para amosa-lo menú da edición e escolla a orde ou comando {merge} **Combinar**.",
                "multipolygon_merge": "Combinar varias liñas ou áreas xerará unha nova relación multipolígono con tódalas áreas escollidas coma membros. O iD elixirá os roles internos ('inner') e externos ('outer') de xeito automático, en función dos elementos que se atopan dentro doutros elementos.",
                "turn_restriction_h": "Muda-las restricións",
                "turn_restriction": "Unha relación de *restrición de xiro* é un grupo de varios segmentos de camiño nun cruzamento. As restricións de xiro constan dun camiño *dende*, nó ou estradas *vía*, e un camiño *até*.",
                "turn_restriction_field": "Para editar restricións de xiro, seleccione un nó de unión onde dous ou máis camiños se crucen. O editor de elementos amosará un campo especial \"Restricións de xiro\" que contén un modelo de cruzamento.",
                "turn_restriction_editing": "No campo \"Restricións de xiro\", fai clic para escoller un camiño \"dende\", e mira se os xiros están permitidos ou restrinxidos a calquera das estradas \"até\". Podes facer clic nas iconas de xiro para trocar entre permitido e restrinxido. O iD xerará relacións de xeito automático e estabelecerá os 'dende', vía e roles segundo as túas escollas.",
                "route_h": "Rotas",
                "route": "Unha relación *Rota* é un grupo dun ou máis elementos de liña que xuntas forman unha rede de rotas, coma unha rota de bus, unha rota de tren ou unha rota de estrada.",
                "route_add": "Para engadir un elemento a unha relación de rota, seleccione o elemento e desprácese cara embaixo á lapela \"Tódalas relacións\" do editor de elementos, despois prema no botón {plus} engadir para engadir este elemento a unha relación preta existente ou a unha nova relación.",
                "boundary_h": "Fronteiras",
                "boundary": "Unha relación *límite* é un grupo dun ou máis elementos de liña que xuntas forman un límite administrativo.",
                "boundary_add": "Para engadir un elemento a unha relación de límite, seleccione o elemento e desprácese cara embaixo á lapela \"Tódalas relacións\" do editor de elemento, despois prema no botón {plus} engadir para engadir este elemento a unha relación preta existente ou a unha nova relación."
            },
            "notes": {
                "title": "Notas",
                "intro": "As *Notas* empréganse para a dár un sinal de aviso a outros usuarios de que un elemento ten ser corrixido ou precisa dunha atención. As notas sinalan unha localización específica no mapa. Para olla-las notas existentes ou engadir novas, prema na lapela {data} **Datos do mapa** para activa-la capa das notas do OpenStreetMap.",
                "add_note_h": "Engadir notas",
                "add_note": "Para engadir unha nova nota, prema no botón {note} **Nota** na barra das ferramentas enriba do mapa, ou prema na tecla de atallo `4`. Isto trocará o cursor do rato cara un símbolo dunha cruz. Para poñe-la nova nota no mapa, poña o cursor do rato onde debe ir a nota, despois faga clic co {leftclick} botón esquerdo do rato ou prema `Espazo`.",
                "move_note": "Só pódense move-las notas novas. Para mover unha nota, poña o cursor do rato sobre a nova nota, despois prema e manteña premido o {leftclick} botón esquerdo do rato mentres arrastra a nota cara á súa nova localización.",
                "update_note_h": "Peche, volve abrir e comenta",
                "update_note": "Unha nota existente pódese actualizar pechándoa, voltando a abrila o engadíndolle un comentario. Pechar unha nota indica que o erro foi resolto. A reapertura dunha nota indica que o erro orixinal non está resolto.",
                "save_note_h": "Gardar as notas",
                "save_note": "Debe garda-las edicións de notas de xeito individual premendo nos botóns que se atopan debaixo dos comentarios da nota. As edicións de nota **non** se inclúen nos conxuntos de mudanzas que se soben ó OpenStreetMap."
            },
            "imagery": {
                "title": "Imaxes do fondo",
                "intro": "As imaxes do fondo que aparecen embaixo dos datos do mapa son un recurso importante para o cartografado. Estas imaxes poden ser imaxes aéreas recompiladas de satélites, avións e avións non tripulados ou drons, ou poden escanearse mapas históricos ou outros datos de orixe dispoñíbeis libremente.",
                "sources_h": "Fontes de imaxes",
                "choosing": "Para ollar que fontes de imaxes están dispoñíbeis para editar, prema no botón {layers} **Axustes do fondo** no costado do mapa.",
                "sources": "De xeito predeterminado, escóllese a capa de satélite [Bing Maps](https://www.bing.com/maps/) coma imaxe do fondo. Dependendo de onde esté editando, outras fontes de imaxes estarán dispoñíbeis. Algunhas poden ser máis recentes ou ter unha resolución máis alta, polo que sempre é útil verificar que capa é a mellor para empregar coma referenza do cartografado.",
                "offsets_h": "Axusta-lo desprazamento das imaxes",
                "offset": "As imaxes ás veces están lixeiramente desprazadas con respecto ós datos precisos do mapa. Se ollas unha grande cantidade de estradas ou edificios desprazados das imaxes do fondo, pode ser que as imaxes sexan incorrectas, polo que non as movas para que coincidan co fondo. No seu lugar, podes axusta-lo fondo para que coincida cos datos existentes ó expandi-la lapela \"Axustar desprazamento das imaxes\" na beira de embaixo da lapela dos Axustes do fondo.",
                "offset_change": "Prema nos triángulos pequenos para axusta-lo desprazamento das imaxes en pequenos intervalos, ou manteña premido o {leftclick} botón esquerdo do rato e arrastre dentro do cadrado gris para escorrega-las imaxes cara a aliñación."
            },
            "streetlevel": {
                "title": "Imaxes ó nivel da rúa",
                "intro": "As imaxes a nivel da rúa son útis para cartografar sinais de tráfico, negocios e outros detalles que non se poden ollar dende imaxes satelitais e aéreas. O editor do iD admite imaxes a nivel da rúa do [Bing Streetside](https://www.microsoft.com/en-us/maps/streetside), [Mapillary](https://www.mapillary.com) e [OpenStreetCam](https://www.openstreetcam.org).",
                "using_h": "Empregando imaxes ó nivel da rúa",
                "using": "Para empregar imaxes a nivel da rúa para cartografar, prema na lapela {data} **Datos do mapa** no costado do mapa para habilitar ou deshabilita-las capas de imaxes dispoñíbeis.",
                "photos": "Cando está habilitada, a capa da imaxe amosa unha liña ó longo da serie de imaxes. Nos niveis do achegamento máis altos, indícase cun círculo en cada imaxe a ubicación, e nos niveis do achegamento aínda máis altos, indícase cun cono a dirección que á que ficou mirando a cámara cando se tomou a imaxe.",
                "viewer": "Cando preme nunha das ubicacións das imaxes, aparece un visor de imaxes na esquina de embaixo do mapa. O visor de imaxes contén controis para ir cara avante e voltar na secuencia das imaxes. Tamén amosa o nome do usuario da persoa que fixo a imaxe, a data na que foi feita e unha ligazón para olla-la imaxe no sitio orixinal."
            },
            "gps": {
                "title": "Pistas de GPS",
                "intro": "As pistas do GPS recollidas son unha valiosa fonte de datos para o OpenStreetMap. Este editor admite ficheiros * .gpx *, * .geojson * e * .kml* na túa computadora local. Podes recompilar pistas de GPS cun teléfono móbil intelixente, reloxo deportivo ou outros aparellos GPS.",
                "survey": "Para obter información sobre de que xeito facer unha revisión con GPS, le [Cartografado cun teléfono móbil intelixente, GPS ou papeis](http://learnosm.org/en/mobile-mapping/).",
                "using_h": "Empregando as pistas de GPS",
                "using": "Para empregar unha pista do GPS para o cartografado, arrastre e solte o ficheiro dos datos no editor de mapas. Se o recoñece, debuxarao no mapa coma unha liña violeta brilante. Prema na lapela {data} **Datos do mapa** na beira do mapa para habilitar, deshabilitar ou achega-los seus datos do GPS.",
                "tracing": "A pista do GPS non se envía ó OpenStreetMap; a mellor maneira de empregala é debuxar no mapa empregándoa coma unha guía para os novos elementos que engada.",
                "upload": "Tamén podes [baixa-los datos do GPS ó OpenStreetMap](https://www.openstreetmap.org/trace/create) para que os empreguen outros usuarios."
            },
            "qa": {
                "title": "Control de calidade",
                "intro": "As ferramentas de *control de calidade* (Q/A) poden atopar etiquetas non axeitadas, estradas desconectadas e outros problemas co OpenStreetMap que poderán arranxar os cartógrafos. Para olla-los problemas das ferramentas de *control de calidade* (Q/A) existentes, preme no taboleiro {data} **Datos do mapa** para habilitares unha capa específica das ferramentas.",
                "tools_h": "Ferramentas",
                "tools": "As ferramentas que son actualmente compatíbeis son: O [KeepRight](https://www.keepright.at/) e o [ImproveOSM](https://improveosm.org/en/). Agarda a que o iD sexa compatíbel co [Osmose](https://osmose.openstreetmap.fr/) e máis ferramentas de *control de calidade* (Q/A) e rastrexo de erros no futuro.",
                "issues_h": "Manexo de problemas",
                "issues": "O manexo dos problemas das ferramentas de *control de calidade* (Q/A) é semellante ó manexo de notas. Preme nunha marcaxe para ollar na lapela lateral os detalles do problema. Cada ferramenta ten as súas propias capacidades, pero xeralmente podes comentar e/ou pechar un problema."
            },
            "field": {
                "restrictions": {
                    "title": "Axuda das restricións de xiro",
                    "about": {
                        "title": "Acerca de",
                        "about": "Este campo permíteche inspeccionar e modificar restricións de xiro. Amosa un modelo do cruzamento escollido, incluíndo outras estradas conectadas próximas.",
                        "from_via_to": "Unha restrición de xiro sempre contén: unha **vía DENDE**, unha **vía CARA A** e un **nó A TRAVÉS DE** ou unha ou varias **vías A TRAVÉS DE**.",
                        "maxdist": "Os controis do desprazamento \"{distField}\" controla até onde se vai procurar por máis estradas conectadas.",
                        "maxvia": "Os controis do desprazamento \"{viaField}\" axusta cantas vías intermedias poden ser incluídas na procura. (Consello: canto máis sinxelo, mellor)"
                    },
                    "inspecting": {
                        "title": "Inspeccionar",
                        "about": "Sitúate sobre calquera segmento **DENDE** para ver se ten restricións de xiro. Cada destino **CARA A** posíbel debuxarase cunha sombra coreada indicando se existe algunha restrición de xiro.",
                        "from_shadow": "{fromShadow} **segmento DESDE**",
                        "allow_shadow": "{allowShadow} **CARA A permitido**",
                        "restrict_shadow": "{restrictShadow} **CARA A prohibido**",
                        "only_shadow": "{onlyShadow} **CARA A obrigatorio**",
                        "restricted": "\"Prohibido\" significa que hai unha restrición de xiro, por exemplo \"Prohibido xirar á esquerda\".",
                        "only": "\"Obrigatorio\" significa que un vehículo que entre no cruzamento só poderá ir por esa rota, por exemplo \"Obrigatorio seguir recto\"."
                    },
                    "modifying": {
                        "title": "Modificar",
                        "about": "Para modifica-las restricións de xiro, primeiro fai clic en calquera anaco **DENDE** para seleccionalo. O anaco seleccionado resaltarase, e tódolos destinos **CARA A** posíbeis amosaranse coma símbolos de xiro.",
                        "indicators": "Logo, fai clic nun símbolo de xiro para alternalo entre \"Permitido, \"Prohibido\" e \"Obrigatorio\".",
                        "allow_turn": "{allowTurn} **CARA A permitido**",
                        "restrict_turn": "{restrictTurn} **CARA A prohibido**",
                        "only_turn": "{onlyTurn} **CARA A obrigatorio**"
                    },
                    "tips": {
                        "title": "Consellos",
                        "simple": "**Tenta empregar restricións sinxelas no canto de restricións máis complexas.**",
                        "simple_example": "Por exemplo, se podes estableceres o elemento intermedio sinxelamente cun nó, evita facelo cunha vía.",
                        "indirect": "**Algunhas restricións amosan o texto \"(indirecta)\" e aparecen cunha cor máis feble.**",
                        "indirect_example": "Estas restricións existen debido a outra restrición cercana. Por exemplo, unha restrición de \"Obrigatorio seguir recto\" creará indirectamente restricións de \"Prohibido xirar\" para tódalas demais rotas do cruzamento.",
                        "indirect_noedit": "Non podes modificar restricións indirectas. En lugar diso, modifica a restrición directa próxima."
                    }
                }
            }
        },
        "issues": {
            "title": "Problemas",
            "key": "P",
            "list_title": "Problemas ({count})",
            "errors": {
                "list_title": "Erros ({count})"
            },
            "warnings": {
                "list_title": "Avisos ({count})"
            },
            "rules": {
                "title": "Regras"
            },
            "user_resolved_issues": "Problemas resoltos polas túas edicións",
            "warnings_and_errors": "Avisos e erros",
            "no_issues": {
                "message": {
                    "everything": "Todo está ben",
                    "everything_in_view": "Todo o que está á vista está ben",
                    "edits": "As túas edicións están ben",
                    "edits_in_view": "As túas edicións que están á vista están ben",
                    "no_edits": "Aínda non tes edicións"
                },
                "hidden_issues": {
                    "none": "Os problemas detectados aparecerán aquí",
                    "elsewhere": "Problemas noutra parte: {count}",
                    "everything_else": "Problemas con todo o demais: {count}",
                    "everything_else_elsewhere": "Problemas noutro lugar con todo o demais: {count}",
                    "disabled_rules": "Problemas cas regras desactivadas: {count}",
                    "disabled_rules_elsewhere": "Problemas noutros lugares cas regras desactivadas: {count}",
                    "ignored_issues": "Problemas ignorados: {count}",
                    "ignored_issues_elsewhere": "Problemas ignorados noutros lugares: {count}"
                }
            },
            "options": {
                "what": {
                    "title": "Comprobar:",
                    "edited": "As miñas edicións",
                    "all": "Todo"
                },
                "where": {
                    "title": "Onde:",
                    "visible": "Nunha vista",
                    "all": "En todas partes"
                }
            },
            "suggested": "Actualizacións suxeridas:",
            "enable_all": "Activar todo",
            "disable_all": "Desactivar todo",
            "reset_ignored": "Restabelecer ignorados ({count})",
            "fix_one": {
                "title": "arranxar"
            },
            "fix_all": {
                "title": "Arranxar todo",
                "annotation": "Arranxáronse varios problemas de validación."
            },
            "almost_junction": {
                "title": "Case cruzamentos",
                "message": "{feature} está moi preto pero non está conectado a {feature2}",
                "tip": "Atopa elementos que se cadra terían que estar conectados a outros preto deles",
                "self": {
                    "message": "{feature} remata moi preto de si mesmo pero non se volve conectar"
                },
                "highway-highway": {
                    "reference": "O cruzamento de estradas ten que compartir un vértice de unión."
                }
            },
            "close_nodes": {
                "title": "Puntos moi pretos",
                "tip": "Atopa puntos redundantes e amoreados",
                "message": "Dous puntos en {way} están moi pretos",
                "reference": "Os puntos redundantes dunha vía teñen que ser combinados ou separados.",
                "detached": {
                    "message": "{feature} está moi preto de {feature2}",
                    "reference": "Os puntos separados non teñen que compartir unha ubicación."
                }
            },
            "crossing_ways": {
                "title": "Cruzamentos de vías",
                "message": "{feature} cruza {feature2}",
                "tip": "Atopa elementos que se cruzan de xeito incorrecto",
                "building-building": {
                    "reference": "Os edificios non deben cruzarse, agás en capas diferentes."
                },
                "building-highway": {
                    "reference": "As estradas que cruzan edificios teñen que empregar pontes, túneles, cubertas ou entradas."
                },
                "building-railway": {
                    "reference": "Os ferrocarrís que cruzan edificios teñen que empregar pontes ou túneles."
                },
                "building-waterway": {
                    "reference": "As canles fluviais que cruzan edificios teñen que empregar túneles ou capas diferentes."
                },
                "highway-highway": {
                    "reference": "Os cruzamentos de estradas teñen que empregar pontes, túneles ou interseccións."
                },
                "highway-railway": {
                    "reference": "As estradas que cruzan ferrocarrís teñen que empregar pontes, túneles ou pasos a nivel."
                },
                "highway-waterway": {
                    "reference": "As estradas que cruzan canles fluviais teñen que empregar pontes, túneles ou vaos."
                },
                "railway-railway": {
                    "reference": "Os ferrocarrís que se cruzan teñen que estar conectados ou empregar pontes ou túneles."
                },
                "railway-waterway": {
                    "reference": "Os ferrocarrís que cruzan canles fluviais teñen que empregar pontes ou túneles."
                },
                "waterway-waterway": {
                    "reference": "As canles fluviais que se cruzan teñen que estar conectadas ou empregar túneles."
                },
                "tunnel-tunnel": {
                    "reference": "Os túneles que se cruzan teñen que empregar capas diferentes."
                },
                "tunnel-tunnel_connectable": {
                    "reference": "Os túneles que se cruzan teñen que estar conectados ou empregar capas diferentes."
                },
                "bridge-bridge": {
                    "reference": "As pontes que se cruzan teñen que empregar capas diferentes."
                },
                "bridge-bridge_connectable": {
                    "reference": "As pontes que se cruzan teñen que estar conectadas ou empregar capas diferentes."
                },
                "indoor-indoor": {
                    "reference": "Os elementos de interior que se cruzan teñen que empregar niveles diferentes."
                },
                "indoor-indoor_connectable": {
                    "reference": "Os elementos de interior que se cruzan teñen que estar conectados ou empregar niveles diferentes."
                }
            },
            "disconnected_way": {
                "title": "Vías non conectadas",
                "tip": "Atopar camiños, rotas e liñas de ferri que non poden rutearse",
                "routable": {
                    "message": {
                        "multiple": "{count} elementos rutábeis están conectados só entre si."
                    },
                    "reference": "Tódalas estradas, camiños e liñas de ferri teñen que conectarse para formar unha soa rede de enrotamento."
                },
                "highway": {
                    "message": "{highway} está desconectada doutras estradas e camiños"
                }
            },
            "fixme_tag": {
                "message": "{feature} ten unha solicitude \"Fix Me\" (Arránxame)",
                "reference": "Unha etiqueta \"fixme\" (Arránxame) indica que un cartógrafo solicitou axuda cun elemento."
            },
            "generic_name": {
                "message": "{feature} ten o nome sospeitoso \"{name}\"",
                "message_language": "{feature} ten o nome sospeitoso \"{name}\" en {language}",
                "reference": "Os nomes teñen que ser os nomes reais e á vista dos elementos."
            },
            "help_request": {
                "title": "Peticións de axuda",
                "tip": "Atopa elementos nos que outros pregaron asistencia"
            },
            "incompatible_source": {
                "title": "Fontes sospeitosas",
                "tip": "Atopar elementos con etiquetas fonte sospeitosas",
                "google": {
                    "feature": {
                        "message": "{feature} pon ó Google coma fonte de datos"
                    },
                    "reference": "Os produtos do Google son da súa propiedade e non deben empregarse coma referencias."
                }
            },
            "incorrect_name": {
                "message": "{feature} ten o nome equivocado \"{name}\"",
                "message_language": "{feature} ten o nome equivocado \"{name}\" en {language}"
            },
            "invalid_format": {
                "title": "Formato non válido",
                "tip": "Atopa etiquetas con formatos non agardados",
                "email": {
                    "message": "{feature} ten un enderezo de email non válido",
                    "message_multi": "{feature} ten múltiplos enderezos de email non válidos",
                    "reference": "Os enderezos de email teñen que verse coma \"usuario@exemplo.com\"."
                }
            },
            "mismatched_geometry": {
                "title": "Xeometría non coincidente",
                "tip": "Atopa elementos con etiquetas e xeometría en conflito"
            },
            "missing_role": {
                "title": "Fallan roles",
                "message": "{member} non ten ningún rol dentro de {relation}",
                "tip": "Atopa relacións con roles de membros que fallan ou non correctos",
                "multipolygon": {
                    "reference": "Os membros do multipolígono teñen que ter un rol interno ou externo."
                }
            },
            "missing_tag": {
                "title": "Fallan etiquetas",
                "tip": "Atopar elementos que lles fallen etiquetas descritivas",
                "reference": "Os elementos teñen que ter etiquetas que definan o que son.",
                "any": {
                    "message": "{feature} non ten etiquetas"
                },
                "descriptive": {
                    "message": "{feature} non ten etiquetas descritivas"
                },
                "relation_type": {
                    "message": "{feature} é unha relación sen tipo"
                }
            },
            "old_multipolygon": {
                "message": "{multipolygon} ten etiquetas mal dispostas",
                "reference": "Os multipolígonos teñen que estar etiquetados na súa relación, non na súa vía externa."
            },
            "outdated_tags": {
                "title": "Etiquetas obsoletas",
                "message": "{feature} ten etiquetas obsoletas",
                "tip": "Atopar elementos con etiquetas obsoletas que poden actualizarse",
                "reference": "Algunhas etiquetas mudan co tempo e teñen que actualizarse.",
                "incomplete": {
                    "message": "{feature} ten etiquetas incompletas",
                    "reference": "Algúns elementos teñen que ter etiquetas adicionais."
                },
                "noncanonical_brand": {
                    "message": "{feature} vese coma unha marca con etiquetas non estándares",
                    "message_incomplete": "{feature} semella unha marca cas etiquetas non completas",
                    "reference": "Tódolos elementos da mesma marca teñen que etiquetarse do mesmo xeito."
                }
            },
            "point_as_vertex": {
                "message": "{feature} ten que ser un punto independente baseado nas súas etiquetas",
                "reference": "Algúns elementos non terían que ser parte de liñas ou áreas."
            },
            "private_data": {
                "title": "Información privada",
                "tip": "Atopar elementos que poden conter información privada",
                "reference": "Os datos confidenciais coma os números de teléfono persoais non teñen que etiquetarse.",
                "contact": {
                    "message": "{feature} podería estar etiquetado cunha información de contacto privada"
                }
            },
            "suspicious_name": {
                "title": "Nomes sospeitosos",
                "tip": "Atopar elementos con nomes xenéricos ou sospeitosos"
            },
            "tag_suggests_area": {
                "message": "{feature} ten que ser unha área pechada baseada na etiqueta \"{tag}\"",
                "reference": "As áreas teñen que tener os puntos derradeiros conectados."
            },
            "unknown_road": {
                "message": "{elemento} non ten clasificación",
                "reference": "As estradas sen un tipo específico poden non aparecer nos mapas ou rutaxes."
            },
            "impossible_oneway": {
                "title": "Un só sentido imposíbel",
                "tip": "Atopar problemas de rota con elementos dun só sentido",
                "waterway": {
                    "connected": {
                        "start": {
                            "message": "{feature} flúe lonxe dunha canle fluvial conectada"
                        },
                        "end": {
                            "message": "{feature} flúe contra unha canle fluvial conectada"
                        },
                        "reference": "Os treitos das canles fluviais teñen que fluír na mesma dirección."
                    }
                },
                "highway": {
                    "start": {
                        "message": "{feature} é inatinxíbel",
                        "reference": "As estradas dun só sentido teñen que ser accesíbeis a través doutras estradas."
                    },
                    "end": {
                        "message": "{feature} non ten saída",
                        "reference": "As estradas dun só sentido teñen que levar a outras estradas."
                    }
                }
            },
            "unsquare_way": {
                "title": "Esquinas sen encadrar (até {val}°)",
                "message": "{feature} ten esquinas sen encadrar",
                "tip": "Atopa elementos con esquinas sen encadrar que se poden debuxar mellor",
                "buildings": {
                    "reference": "Os edificios con esquinas sen encadrar a miúdo se poden debuxar con maior precisión."
                }
            },
            "vertex_as_point": {
                "message": "{feature} ten que formar parte dunha liña ou área baseado nas súas etiquetas",
                "reference": "Algúns elementos non terían que ser puntos independentes."
            },
            "fix": {
                "address_the_concern": {
                    "title": "Atender a inquedanza"
                },
                "connect_almost_junction": {
                    "annotation": "Elementos conectados moi preto."
                },
                "connect_crossing_features": {
                    "annotation": "Elementos conectados cruzados."
                },
                "connect_endpoints": {
                    "title": "Conectar os derradeiros puntos",
                    "annotation": "Conectados os derradeiros puntos dunha vía."
                },
                "connect_feature": {
                    "title": "Conectar este elemento"
                },
                "connect_features": {
                    "title": "Conectar os elementos"
                },
                "connect_using_ford": {
                    "title": "Conectar empregando un vao"
                },
                "continue_from_start": {
                    "title": "Continuar a debuxar dende o comezo"
                },
                "continue_from_end": {
                    "title": "Continuar a debuxar dende o remate"
                },
                "delete_feature": {
                    "title": "Eliminar este elemento"
                },
                "extract_point": {
                    "title": "Extraer este punto"
                },
                "ignore_issue": {
                    "title": "Ignorar este problema"
                },
                "merge_close_vertices": {
                    "annotation": "Fusionados puntos moi pretos nunha vía."
                },
                "merge_points": {
                    "title": "Combinar estes puntos"
                },
                "move_points_apart": {
                    "title": "Separar estes puntos"
                },
                "move_tags": {
                    "title": "Mover as etiquetas",
                    "annotation": "Movéronse as etiquetas."
                },
                "remove_from_relation": {
                    "title": "Eliminar da relación"
                },
                "remove_generic_name": {
                    "annotation": "Eliminouse un nome xenérico."
                },
                "remove_mistaken_name": {
                    "annotation": "Eliminouse un nome equivocado."
                },
                "remove_private_info": {
                    "annotation": "Eliminouse a información privada."
                },
                "remove_proprietary_data": {
                    "title": "Eliminar calquera dato propietario"
                },
                "remove_tag": {
                    "title": "Eliminar a etiqueta",
                    "annotation": "Eliminouse a etiqueta."
                },
                "remove_tags": {
                    "title": "Eliminar as etiquetas"
                },
                "remove_the_name": {
                    "title": "Eliminar o nome"
                },
                "reposition_features": {
                    "title": "Reposicionar os elementos"
                },
                "reverse_feature": {
                    "title": "Inverter este elemento"
                },
                "select_preset": {
                    "title": "Escoller un tipo de elemento"
                },
                "select_road_type": {
                    "title": "Escolle un tipo de vía"
                },
                "set_as_inner": {
                    "title": "Estabelecer coma interior ('inner')"
                },
                "set_as_outer": {
                    "title": "Estabelecer coma exterior ('outer')"
                },
                "square_feature": {
                    "title": "Encadrar este elemento"
                },
                "tag_as_disconnected": {
                    "title": "Etiquetar coma desconectado",
                    "annotation": "Etiquetados elementos moi pretos coma desconectados."
                },
                "tag_as_unsquare": {
                    "title": "Etiquetar coma físicamente non encadrado",
                    "annotation": "Etiquetouse unha vía cas esquinas non encadradas."
                },
                "tag_this_as_higher": {
                    "title": "Etiqueta isto coma máis alto"
                },
                "tag_this_as_lower": {
                    "title": "Etiqueta isto coma máis baixo"
                },
                "upgrade_tags": {
                    "title": "Actualizar as etiquetas",
                    "annotation": "Actualizáronse as etiquetas vellas."
                },
                "use_bridge_or_tunnel": {
                    "title": "Emprega unha ponte ou túnel"
                },
                "use_different_layers": {
                    "title": "Emprega capas diferentes"
                },
                "use_different_layers_or_levels": {
                    "title": "Emprega diferentes capas ou niveis"
                },
                "use_different_levels": {
                    "title": "Emprega niveis diferentes"
                },
                "use_tunnel": {
                    "title": "Emprega un túnel"
                }
            }
        },
        "intro": {
            "done": "feito",
            "ok": "Feito",
            "graph": {
                "block_number": "<value for addr:block_number>",
                "city": "Three Rivers",
                "county": "<value for addr:county>",
                "district": "<value for addr:district>",
                "hamlet": "<value for addr:hamlet>",
                "neighbourhood": "<value for addr:neighbourhood>",
                "postcode": "49093",
                "province": "<value for addr:province>",
                "quarter": "<value for addr:quarter>",
                "state": "<value for addr:state>",
                "subdistrict": "<value for addr:subdistrict>",
                "suburb": "<value for addr:suburb>",
                "countrycode": "es",
                "name": {
                    "1st-avenue": "1st Avenue",
                    "2nd-avenue": "2nd Avenue",
                    "4th-avenue": "4th Avenue",
                    "5th-avenue": "5th Avenue",
                    "6th-avenue": "6th Avenue",
                    "6th-street": "6th Street",
                    "7th-avenue": "7th Avenue",
                    "8th-avenue": "8th Avenue",
                    "9th-avenue": "9th Avenue",
                    "10th-avenue": "10th Avenue",
                    "11th-avenue": "11th Avenue",
                    "12th-avenue": "12th Avenue",
                    "access-point-employment": "Punto de acceso emprego",
                    "adams-street": "Adams Street",
                    "andrews-elementary-school": "Andrews Elementary School",
                    "andrews-street": "Andrews Street",
                    "armitage-street": "Armitage Street",
                    "barrows-school": "Escola Barrows",
                    "battle-street": "Battle Street",
                    "bennett-street": "Bennett Street",
                    "bowman-park": "Bowman Park",
                    "collins-drive": "Collins Drive",
                    "conrail-railroad": "Conrail Railroad",
                    "conservation-park": "Conservation Park",
                    "constantine-street": "Constantine Street",
                    "cushman-street": "Cushman Street",
                    "dollar-tree": "Dollar Tree",
                    "douglas-avenue": "Douglas Avenue",
                    "east-street": "East Street",
                    "elm-street": "Elm Street",
                    "flower-street": "Flower Street",
                    "foster-street": "Foster Street",
                    "french-street": "French Street",
                    "garden-street": "Garden Street",
                    "gem-pawnbroker": "Empeño de xoias",
                    "golden-finch-framing": "Golden Finch Framing",
                    "grant-avenue": "Grant Avenue",
                    "hoffman-pond": "Hoffman Pond",
                    "hoffman-street": "Hoffman Street",
                    "hook-avenue": "Hook Avenue",
                    "jefferson-street": "Jefferson Street",
                    "kelsey-street": "Kelsey Street",
                    "lafayette-park": "LaFayette Park",
                    "las-coffee-cafe": "L.A.'s Coffee Cafe",
                    "lincoln-avenue": "Lincoln Avenue",
                    "lowrys-books": "Lowry's Books",
                    "lynns-garage": "Lynn's Garage",
                    "main-street-barbell": "Main Street Barbell",
                    "main-street-cafe": "Main Street Cafe",
                    "main-street-fitness": "Main Street Fitness",
                    "main-street": "Main Street",
                    "maple-street": "Maple Street",
                    "marina-park": "Marina Park",
                    "market-street": "Market Street",
                    "memory-isle-park": "Memory Isle Park",
                    "memory-isle": "Memory Isle",
                    "michigan-avenue": "Michigan Avenue",
                    "middle-street": "Middle Street",
                    "millard-street": "Millard Street",
                    "moore-street": "Moore Street",
                    "morris-avenue": "Morris Avenue",
                    "mural-mall": "Mural Mall",
                    "paisanos-bar-and-grill": "Paisano's Bar and Grill",
                    "paisley-emporium": "Paisley Emporium",
                    "paparazzi-tattoo": "Paparazzi Tattoo",
                    "pealer-street": "Pealer Street",
                    "pine-street": "Pine Street",
                    "pizza-hut": "Pizza Hut",
                    "portage-avenue": "Portage Avenue",
                    "portage-river": "Portage River",
                    "preferred-insurance-services": "Preferred Insurance Services",
                    "railroad-drive": "Condución de Ferrocarril",
                    "river-city-appliance": "River City Appliance",
                    "river-drive": "River Drive",
                    "river-road": "River Road (canle fluvial)",
                    "river-street": "River Street",
                    "riverside-cemetery": "Riverside Cemetery",
                    "riverwalk-trail": "Sendeiro costeiro",
                    "riviera-theatre": "Riviera Theatre",
                    "rocky-river": "Rocky River",
                    "saint-joseph-river": "Saint Joseph River",
                    "scidmore-park-petting-zoo": "Scidmore Park Petting Zoo",
                    "scidmore-park": "Scidmore Park",
                    "scouter-park": "Scouter Park",
                    "sherwin-williams": "Sherwin-Williams",
                    "south-street": "South Street",
                    "southern-michigan-bank": "Southern Michigan Bank",
                    "spring-street": "Spring Street",
                    "sturgeon-river-road": "Sturgeon River Road",
                    "three-rivers-city-hall": "Three Rivers City Hall",
                    "three-rivers-elementary-school": "Three Rivers Elementary School",
                    "three-rivers-fire-department": "Bombeiros de Three Rivers",
                    "three-rivers-high-school": "Three Rivers High School",
                    "three-rivers-middle-school": "Three Rivers Middle School",
                    "three-rivers-municipal-airport": "Three Rivers Municipal Airport",
                    "three-rivers-post-office": "Three Rivers Post Office",
                    "three-rivers-public-library": "Biblioteca pública de Morón",
                    "three-rivers": "Three Rivers",
                    "unique-jewelry": "Unique Jewelry",
                    "walnut-street": "Walnut Street",
                    "washington-street": "Washington Street",
                    "water-street": "Rúa Santo André",
                    "west-street": "West Street",
                    "wheeler-street": "Wheeler Street",
                    "william-towing": "William Towing",
                    "willow-drive": "Willow Drive",
                    "wood-street": "Wood Street",
                    "world-fare": "World Fare"
                }
            },
            "welcome": {
                "title": "Benvido/a",
                "welcome": "Benvido/a! Esta explicación paso a paso vai ensinarche as nocións básicas de edición no OpenStreetMap.",
                "practice": "Tódolos datos nesta explicación paso a paso son para practicar, e as edicións que se fan non serán gardadas.",
                "words": "Esta explicación paso a paso vai introducir algúns novos termos. Cando inserimos unha nova palabra, empregaremos *cursiva*.",
                "mouse": "Pódese empregar calquera dispositivo de entrada para editar o mapa, pero nesta guía se explica de que xeito editar cun rato de dous botóns convencional. **Conecta un rato se así o desexas e preme en 'Feito'.**",
                "leftclick": "Cando no titorial se che pida facer clic ou facer dobre clic, refírese ó botón esquerdo. Nun trackpad ten que facerse un clic sinxelo ou toque cun dedo. **Clic esquerdo {num} veces.**",
                "rightclick": "Ás veces pedimos facer clic co botón dereito. Debe facerse ás veces coma control esquerdo ou dous dedos nun trackpad. O teclado até pode ter unha tecla \"menú\" que funciona coma botón dereito do rato.  **Clic dereito {num} veces.**",
                "chapters": "Es bo meu! Podes emprega-los botóns de embaixo para brincar capítulos en calquera momento ou para reiniciar un capítulo se queda preso. Imos comezar! **Prema '{next}'  para continuar. **"
            },
            "navigation": {
                "title": "Navegación",
                "drag": "A zona principal do mapa amosa os datos do OpenStreetMap enriba dun fondo. {br} Podes arrastra-lo mapa premendo e sostendo o botón esquerdo do rato mentres moves o rato arredor. Tamén podes emprega-las frechas do teclado. ** Arrastra o mapa! **",
                "zoom": "Podes achegar ou afastar as imaxes (zoom) desprazándote ca roda do rato ou o trackpad, ou premendo nos botóns {plus} / {minus}. **Achega o mapa!**",
                "features": "Empregamos a palabra *elementos* para describi-las cousas que aparecen no mapa. Calquera cousa do mundo real pode cartografarse coma un elemento no OpenStreetMap.",
                "points_lines_areas": "Os elementos do mapa están representados empregando *puntos, liñas ou áreas.*",
                "nodes_ways": "Ás veces, no OpenStreetMap os puntos son chamados *nós*, e as liñas e áreas son chamadas *vías*.",
                "click_townhall": "Tódolos elementos do mapa poden ser seleccionados facendo clic neles.  **Fai clic sobre o punto para seleccionalo.**",
                "selected_townhall": "Meu! O punto está agora seleccionado. Os elementos seleccionados son destacados no mapa.",
                "editor_townhall": "Cando o elemento é seleccionado, o *editor de elementos* amósase ó carón do mapa.",
                "preset_townhall": "Na parte de enriba do editor de elementos amósase o tipo de elemento. Este punto é a {preset}.",
                "fields_townhall": "A parte media do editor de elementos contén *campos* que amosan os atributos do elemento, tales coma o nome e enderezo.",
                "close_townhall": "** Pecha o editor de recursos premendo Esc ou no botón {button} situado no canto superior **.",
                "search_street": "Podes procurar elementos na vista actual ou de xeito mundial. **Procura \"{name}\".**",
                "choose_street": "**Escolle {name} da listaxe para seleccionalo.**",
                "selected_street": "Meu! {name} está agora seleccionado.",
                "editor_street": "Os campos amosados nunha rúa son diferentes dos campos que se amosaron para o concello. {br}Para esta rúa seleccionada, o editor de elementos amosa campos coma ''{field1}\" e \"{field2}\".  **Pecha o editor de elementos premendo Esc ou premendo no botón {button}.**",
                "play": "Tenta mover o mapa e facer clic sobre outros elementos para ver que tipo de cousas podemos engadir a OpenStreetMap. **Cando esteas preparado para continuar co próximo capítulo fai clic en \"{next}\".**"
            },
            "points": {
                "title": "Puntos",
                "add_point": "Os *puntos* poden ser empregados para representar elementos tales coma tendas, restaurantes e monumentos.{br}Marcan a localización específica e describen que son. **Preme no botón de punto {button} para engadir un novo punto.**",
                "place_point": "Para poñer o novo punto no mapa, sitúa o cursor do rato onde o debería estar o punto, e logo fai clic co botón esquerdo ou preme a barra espaciadora. **Move o punteiro do rato sobre este edificio, entón fai clic co botón esquerdo ou preme a barra de espazo**",
                "search_cafe": "Hai moitos elementos diferentes que se poden representar coma puntos. O punto que acabas de engadir é unha cafetaría. **Procura '{preset}'.**",
                "choose_cafe": "**Escolle {preset} da listaxe.**",
                "feature_editor": "O punto está marcado agora coma unha cafetaría. Empregando o editor de elementos, podemos engadir máis información sobre a cafetaría.",
                "add_name": "No OpenStreetMap tódolos campos son opcionais, e non está mal deixar un campo en branco se non estás seguro del.{br}Imos supor que tes coñecemento local sobre esta cafetaría e coñeces o seu nome. **Engade o nome da cafetaría.**",
                "add_close": "O editor de elementos lembrará tódalas mudanzas de xeito automático. **Cando remates de engadi-lo nome, preme Esc, Enter, ou fai clic no botón {button} para pecha-lo editor de elementos.**",
                "reselect": "A miúdo os puntos xa existen, pero teñen erros ou están incompletos. Podemos editar puntos existentes. **Selecciona a cafetaría que acabaches de crear.**",
                "update": "Imos cubrir algúns detalles sobre esta cafetaría. Podes muda-lo seu nome, engadir o tipo de cociña, ou engadir un enderezo. **Muda-la información do café.**",
                "update_close": "**Cando remates de actualizar o café, preme Esc, enter, ou fai clic no botón  {button} para pechar o editor de elementos.**",
                "rightclick": "Podes facer clic co botón dereito en calquera elemento para ve-lo *menú de edición*, o cal amosa unha listaxe de operacións de edición dispoñíbeis. **Fai clic co botón dereito para seleccionares o punto que creaches e amosa-lo menú de edición.**",
                "delete": "Está ben eliminar elementos que non existen no mundo real.{br}Eliminando un elemento do OpenStreetMap desbótao do mapa que todos empregan, polo tanto debes estar na certeza de que un elemento realmente non existe denantes de eliminalo. **Preme no botón {button} para elimina-lo punto.**",
                "undo": "Sempre podes desfacer calquera modificación mentres non gardes as túas edicións en OpenStreetMap. **Fai clic no botón {button} para anula-la eliminación e voltar a te-lo punto.**",
                "play": "Agora que xa sabes como crear e editar puntos, tenta crear uns poucos puntos máis para practicar! **Canto esteas preparado para continuar co novo capítulo, fai clic en '{next}'.**"
            },
            "areas": {
                "title": "Áreas",
                "add_playground": "As *áreas* son empregadas para amosar límites de elementos tales como lagoas, edificios e zonas residenciais.{br}Tamén poden ser empregadas para cartografar con maior detalle moitos dos elementos que normalmente cartografarías como puntos. **Fai clic no botón {button} Área para engadir unha nova área.**",
                "start_playground": "Engadamos este parque infantil ó mapa debuxando unha área. As áreas debúxanse colocando *nós* ó longo do bordo exterior do elemento. **Fai clic ou preme a barra de espazo para poñer un nó inicial nunha das esquinas do parque infantil.**",
                "continue_playground": "Prosegue debuxando a área colocando máis nós ó longo do bordo do parque infantil. Está ben conectar a área cos camiños peonís existentes.{br}Consello: podes manter premida a tecra '{alt}' para evitar que os nós se conecten nos elementos próximos. **Prosegue a debuxa-la área do parque infantil.**",
                "finish_playground": "Remata a área premendo enter, ou facendo clic outra vez no derradeiro ou no primeiro nó. **Remata de debuxa-la área para o parque infantil.**",
                "search_playground": "**Procura '{preset}'.**",
                "choose_playground": "**Escolle {preset} da listaxe.**",
                "add_field": "Este parque infantil non ten un nome oficial, polo que non imos engadir ren na cela do Nome.{br}En cambio engadiremos detalles adicionais sobre o parque infantil no campo Descrición. **Abre a listaxe Engadir Campo.**",
                "choose_field": "**Escolle {field} da listaxe.**",
                "retry_add_field": "Non elixiches o campo {field}. Volve tentalo.",
                "describe_playground": "**Engade unha descrición; despois fai clic no botón {button} para pechar o editor de elementos.**",
                "play": "Vas ben! Tenta debuxar unhas poucas áreas, e mira que outros tipos de elementos de áreas podes engadir en OpenStreetMap. **Cando esteas preparado para continuar co próximo capítulo, fai clic en \"{next}\".**"
            },
            "lines": {
                "title": "Liñas",
                "add_line": "As *liñas* empréganse para representar elementos tales como estradas, vías ou ríos. **Fai clic no botón {button} Liña para engadir unha nova liña.**",
                "start_line": "Velaquí está unha estada incompleta. Precisamos engadila!{br}No OpenStreetMap, as liñas deben ser debuxadas polo centro da estrada. Podes mover e achega-lo mapa mentres debuxas, se é precisado. **Inicia a nova liña facendo clic no punto final superior desta estrada incompleta.**",
                "intersect": "Fai clic ou preme na barra de espazo para engadir máis nós á liña.{br}As estradas e moitos outros tipos de liñas forman parte dunha rede máis grande. É importante que esas liñas estean correctamente ligadas para que as aplicacións de enrotamento poidan funcionar. **Fai clic sobre {name} para xera-lo cruzamento e liga-las dúas liñas.**",
                "retry_intersect": "A estrada necesita ligar con {name}. Volve tentalo!",
                "continue_line": "Prosegue debuxando a liña para a nova estrada. Lembra que podes mover e achega-lo mapa se o precisas.{br}Cando remates de debuxar preme no derradeiro nó outra vez. **Remata de debuxa-la estrada.**",
                "choose_category_road": "**Escolla {category} na listaxe.**",
                "choose_preset_residential": "Hai varios tipos diferentes de estradas, pero esta é unha rúa residencial. **Escolle o tipo {preset}.**",
                "retry_preset_residential": "Non seleccionaches o tipo {preset}. **Fai clic aquí para volver a elixir.**",
                "name_road": "**Dálle un nome á estrada, logo preme Esc, enter, ou fai clic no botón {button} para pechar o editor de elementos.**",
                "did_name_road": "Parece bo! Agora aprenderemos a de que xeito actualiza-las formas dunha liña.",
                "update_line": "Algunhas veces precisaremos muda-la forma dunha liña existente. Velaquí hai unha estrada que non parece correcta.",
                "add_node": "Podemos engadir algúns nós a esta liña para mellorares a súa forma. Un xeito de engadir nós é facendo dobre clic sobre a liña onde queiras engadir un nó. **Fai dobre clic sobre a liña para crear un novo nó.**",
                "start_drag_endpoint": "Cando unha liña estea seleccionada podes mover calquera dos seus nós facendo clic e mantendo o botón esquerdo do rato mentres arrastras. **Arrastra o punto final no lugar onde as estradas terían que cruzarse.**",
                "finish_drag_endpoint": "Este lugar parece bo. **Solta o botón esquerdo para rematar de arrastrar.**",
                "start_drag_midpoint": "Amósanse pequenos triángulos nos *puntos intermedios* entrambos nós. Outra forma de xerar novos nós é arrastrando un punto intermedio cara unha nova localización. **Arrastra o triángulo do punto intermedio para crear un novo nó ó longo da curva da estrada.**",
                "continue_drag_midpoint": "Esta liña semella moito mellor! Continua axustando a liña facendo dobre clic ou arrastrando puntos intermedios até que a curva coincida ca forma da estrada. **Cando esteas satisfeito ca forma da liña, fai clic en 'Feito'.**",
                "delete_lines": "Está ben eliminar liñas de estradas non existentes no mundo real.{br}Velaquí hai un exemplo onde a cidade planificou unha {street} pero non se chegou a construír. Nós podemos mellorar esta parte do mapa eliminando as liñas sobranceiras.",
                "rightclick_intersection": "A derradeira estrada real é {street1}, así que podemos *dividir* {street2} neste cruzamento e eliminar todo o que haxa por enriba dela. **Fai clic co botón dereito no nó do cruzamento.**",
                "split_intersection": "**Preme no botón {button} para dividir {street}.**",
                "retry_split": "Non premiches no botón dividir. Volve tentalo.",
                "did_split_multi": "Ben feito! {street1} agora está dividida en dous anacos. A parte de enriba pode ser eliminada. **Preme na parte de enriba de {street2} para seleccionala.**",
                "did_split_single": "**Preme na parte de enriba de {street2} para seleccionala.**",
                "multi_select": "{selected} está agora seleccionado. Seleccionemos tamén {other1}. Podes facer shift-clic para facer múltiples seleccións. **Fai clic en {other2} mentres mantés a tecla Maiúsculas.**",
                "multi_rightclick": "Meu! Agora están seleccionadas as dúas liñas a eliminar. **Clic co botón dereito sobre unha das liñas para amosa-lo menú de edición.**",
                "multi_delete": "**Preme no botón {button} para elimina-las liñas de máis.**",
                "retry_delete": "Non premiches no botón de eliminar. Volve tentalo.",
                "play": "Xenial! Emprega as habilidades que aprendeches neste capítulo para a práctica de edición dalgunhas liñas máis. **Cando esteas listo para continuar co seguinte capítulo, preme en '{next}'.**"
            },
            "buildings": {
                "title": "Edificios",
                "add_building": "O OpenStreetMap é a maior e máis ampla base de datos mundial de edificios.{br} Podes axudar a facer máis grande esta base de datos trazando edificios que non están aínda cartografados. **Preme no botón de Área {button} para engadir unha nova área.**",
                "start_building": "Imos engadir esta casa ó mapa, trazando a súa contorna. {br}Os edificios deberán seren trazados ó redor da súa pegada ca maior precisión posíbel. **Fai clic ou preme a barra de espazo para poñer un nó inicial nun dos cantos do edificio. **",
                "continue_building": "Prosegue editando máis nós para trazares o perímetro do edificio. Lembra que podes facer zoom se queres engadir máis detalles.{br}Remata o edificio premendo enter ou facendo clic outra vez no primeiro ou derradeiro nó. **Remata de traza-lo edificio.**",
                "retry_building": "Semella que tiveches algúns problemas poñendo os nós nas esquinas do edificio. Téntao de novo!",
                "choose_category_building": "**Escolle {category} da listaxe.**",
                "choose_preset_house": "Hai moitos diferentes tipos de edificios, pero este temos a certeza de que é unha casa.{br}Se ti non estás seguro do tipo, está ben elixir sinxelamente o tipo xenérico 'Edificio'. **Escolle o tipo {preset}.**",
                "close": "**Preme Esc ou fai clic no botón {button} para pechar o editor de elementos.**",
                "rightclick_building": "**Fai clic co botón dereito para seleccionar o edificio que creaches e amosar o menú de edición.**",
                "square_building": "A casa que engadiches verase mellor se ten as esquinas formando perfectos ángulos rectos. **Prema sobre o botón {button} para encadra-la forma do edificio.**",
                "retry_square": "Non premiches no botón Encadrar. Volve tentalo.",
                "done_square": "Ves como os cantos do edificio se colocaron no seu sitio? Imos aprender outro truco útil.",
                "add_tank": "Agora trazaremos este depósito circular.**Fai clic no botón {button} Área para engadir unha nova área.**",
                "start_tank": "Non te preocupes, non tes que debuxar un círculo perfecto. Sinxelamente debuxa unha área dentro do depósito que toque o seu bordo. **Clic ou preme a barra de espazo para colocares un nó inicial sobre o bordo do depósito.**",
                "continue_tank": "Engade uns poucos nós ó redor da forma. O círculo será xerado por fóra dos nós que debuxes.{br}Remata a área premendo enter, ou facendo clic outra vez no primeiro ou derradeiro nó. **Remata de debuxa-lo recinto.**",
                "search_tank": "**Procura '{preset}'.**",
                "choose_tank": "**Escolle {preset} da listaxe.**",
                "rightclick_tank": "**Fai clic co botón dereito para seleccionares o tanque de almacenaxe que creaches e amosar o menú de edición.**",
                "circle_tank": "**Prema no botón {button} para converter o tanque nun círculo.**",
                "retry_circle": "Non premiches no botón Redondear. Volve tentalo.",
                "play": "Bo traballo! Practica trazando algúns edificios máis, e proba outras ordes ou comandos do menú de edición. **Cando esteas disposto para seguir co seguinte capítulo, fai clic en \"{next}\".**"
            },
            "startediting": {
                "title": "Comezar a editar",
                "help": "Agora estás disposto para editar no OpenStreetMap! {br} Podes reproducir este paseo en calquera intre ou ollar máis documentación premendo no botón {button} Axuda ou premendo na tecla '{key}'.",
                "shortcuts": "Podes ollar unha listaxe de ordes ou comandos xunto cos teus atallos do teclado premendo a tecla '{key}'.",
                "save": "Non te esquezas de gardar de xeito regular as túas mudanzas!",
                "start": "Comeza a cartografar!"
            }
        },
        "shortcuts": {
            "title": "Atallos do teclado",
            "tooltip": "Amosa-los atallos do teclado na pantalla.",
            "toggle": {
                "key": "?"
            },
            "key": {
                "alt": "Alt",
                "backspace": "Retroceso",
                "cmd": "Cmd",
                "ctrl": "Ctrl",
                "delete": "Supr",
                "del": "Supr",
                "end": "Fin",
                "enter": "Enter",
                "esc": "Esc",
                "home": "Inicio",
                "option": "Opción",
                "pause": "Deter",
                "pgdn": "PáxAd",
                "pgup": "PáxAt",
                "return": "Retorno",
                "shift": "Maiús",
                "space": "Espazo"
            },
            "gesture": {
                "drag": "arrastrar"
            },
            "or": "-ou-",
            "browsing": {
                "title": "Desprazarse",
                "navigation": {
                    "title": "Navegación",
                    "pan": "Mover mapa",
                    "pan_more": "Mover mapa unha pantalla",
                    "zoom": "Achegar / afastar",
                    "zoom_more": "Achegar / afastar moito"
                },
                "help": {
                    "title": "Axuda",
                    "help": "Amosar axuda/documentación",
                    "keyboard": "Amosar atallos do teclado"
                },
                "display_options": {
                    "title": "Opcións da visualización",
                    "background": "Amosar opcións do fondo",
                    "background_switch": "Voltar trocar ó último fondo",
                    "map_data": "Amosa-las opcións de datos do mapa",
                    "fullscreen": "Entrar no modo de pantalla completa",
                    "sidebar": "Agochar ou amosar lapela lateral",
                    "wireframe": "Alternar a modo rede de arame",
                    "osm_data": "Alternar os datos do OpenStreetMap",
                    "minimap": "Alternar minimapa",
                    "highlight_edits": "Sinalar edicións non gardadas"
                },
                "selecting": {
                    "title": "Seleccionar elementos",
                    "select_one": "Seleccionar un só elemento",
                    "select_multi": "Seleccionar múltiples elementos",
                    "lasso": "Debuxar un lazo de selección arredor dos elementos",
                    "search": "Procurar elementos que coincidan cun texto de procura"
                },
                "with_selected": {
                    "title": "Con elementos seleccionados",
                    "edit_menu": "Alternar menú edición",
                    "zoom_to": "Achegarse ó elemento seleccionado"
                },
                "vertex_selected": {
                    "title": "Cun nó seleccionado",
                    "previous": "Brincar ó nó anterior",
                    "next": "Brincar ó nó seguinte",
                    "first": "Brincar ó primeiro nó",
                    "last": "Brincar ó derradeiro nó",
                    "change_parent": "Trocar a vía pai ou raíz"
                }
            },
            "editing": {
                "title": "Editar",
                "drawing": {
                    "title": "Debuxo",
                    "focus_add_feature": "Focalizarse no campo de procura de elementos",
                    "add_point": "Modo 'engadir punto'",
                    "add_line": "Modo 'engadir liña'",
                    "add_area": "Modo 'engadir área'",
                    "add_note": "Modo 'engadir nota'",
                    "add_favorite": "Engadir un elemento favorito",
                    "place_point": "Situar un punto ou unha nota",
                    "disable_snap": "Manter premido para desactivar o axuste do punto",
                    "stop_line": "Rematar de debuxar unha liña ou área"
                },
                "operations": {
                    "title": "Operacións",
                    "continue_line": "Continuar unha liña no nó seleccionado",
                    "merge": "Combinar (unir) os elementos seleccionados",
                    "disconnect": "Desligar elementos no nó seleccionado",
                    "extract": "Extraer un punto dun elemento",
                    "split": "Dividir unha liña en dúas no nó seleccionado",
                    "reverse": "Inverter elementos seleccionados",
                    "move": "Mover elementos seleccionados",
                    "rotate": "Rotar elementos seleccionados",
                    "orthogonalize": "Escadrar esquinas dunha liña ou área",
                    "straighten": "Endereitar unha liña ou puntos",
                    "circularize": "Arredondar unha liña pechada ou área",
                    "reflect_long": "Reflectir elementos centrados nun eixo longo",
                    "reflect_short": "Reflectir elementos centrados nun eixo curto",
                    "delete": "Eliminar elementos escollidos"
                },
                "commands": {
                    "title": "Ordes ou comandos",
                    "copy": "Copiar elementos seleccionados",
                    "paste": "Pegar elementos seleccionados",
                    "undo": "Desfacer última acción",
                    "redo": "Refacer última acción",
                    "save": "Garda-las mudanzas"
                }
            },
            "tools": {
                "title": "Ferramentas",
                "info": {
                    "title": "Información",
                    "all": "Alternar tódalas lapelas de información",
                    "background": "Alternar lapela do fondo",
                    "history": "Alternar lapela do historial",
                    "location": "Alternar lapela da ubicación",
                    "measurement": "Alternar lapela da medición"
                }
            }
        },
        "units": {
            "feet": "{quantity} ft",
            "miles": "{quantity} mi",
            "square_feet": "{quantity} sq ft",
            "square_miles": "{quantity} sq mi",
            "acres": "{quantity} ac",
            "meters": "{quantity} m",
            "kilometers": "{quantity} km",
            "square_meters": "{quantity} m²",
            "square_kilometers": "{quantity} km²",
            "hectares": "{quantity} ha",
            "area_pair": "{area1} ({area2})",
            "arcdegrees": "{quantity}°",
            "arcminutes": "{quantity}′",
            "arcseconds": "{quantity}″",
            "north": "N",
            "south": "S",
            "east": "E",
            "west": "O",
            "coordinate": "{coordinate}{direction}",
            "coordinate_pair": "{latitude}, {longitude}"
        },
        "wikidata": {
            "identifier": "Identificador",
            "label": "Etiqueta",
            "description": "Descrición"
        },
        "presets": {
            "categories": {
                "category-barrier": {
                    "name": "Elementos de barreira"
                },
                "category-building": {
                    "name": "Elementos de edificio"
                },
                "category-golf": {
                    "name": "Elementos de golf"
                },
                "category-landuse": {
                    "name": "Usos da terra"
                },
                "category-natural": {
                    "name": "Elementos naturais"
                },
                "category-path": {
                    "name": "Sendas"
                },
                "category-rail": {
                    "name": "Raís"
                },
                "category-restriction": {
                    "name": "Tipos de restricións"
                },
                "category-road_major": {
                    "name": "Estradas principais"
                },
                "category-road_minor": {
                    "name": "Estradas menores"
                },
                "category-road_service": {
                    "name": "Estradas de servizo"
                },
                "category-route": {
                    "name": "Elementos de rota"
                },
                "category-utility": {
                    "name": "Elementos de utilidade"
                },
                "category-water": {
                    "name": "Corpos de auga"
                },
                "category-waterway": {
                    "name": "Canles fluviais"
                }
            },
            "fields": {
                "access": {
                    "label": "Permítese o acceso",
                    "options": {
                        "designated": {
                            "description": "Acceso permitido segundo os sinais ou leis locais específicas",
                            "title": "Designado"
                        },
                        "destination": {
                            "description": "Acceso permitido só para chegar a un destino",
                            "title": "Destino"
                        },
                        "dismount": {
                            "description": "Acceso permitido pero o ciclista ten que baixarse",
                            "title": "Baixar ou desmontar"
                        },
                        "no": {
                            "description": "Acceso non permitido ó público en xeral",
                            "title": "Prohibido"
                        },
                        "permissive": {
                            "description": "Acceso permitido até que o propietario revogue o permiso",
                            "title": "Permisivo"
                        },
                        "permit": {
                            "description": "Acceso permitido só cun permiso ou unha licenza válidos",
                            "title": "Permiso"
                        },
                        "private": {
                            "description": "Acceso permitido só co permiso do propietario de xeito individual",
                            "title": "Privado"
                        },
                        "yes": {
                            "description": "Acceso permitido por lei; un dereito de paso",
                            "title": "Permitido"
                        }
                    },
                    "placeholder": "Sen especificar",
                    "types": {
                        "access": "Todo",
                        "bicycle": "Bicicletas",
                        "foot": "A pé",
                        "horse": "Cabalos",
                        "motor_vehicle": "Automóbiles"
                    }
                },
                "access_simple": {
                    "label": "Permítese o acceso"
                },
                "address": {
                    "label": "Enderezo",
                    "placeholders": {
                        "block_number": "Número de bloque",
                        "block_number!jp": "Nº de bloque",
                        "city": "Cidade",
                        "city!jp": "Cidade/Vila/Aldea/Barrio especial de Tokio",
                        "city!vn": "Cidade/Vila",
                        "conscriptionnumber": "123",
                        "country": "País",
                        "county": "Condado",
                        "county!jp": "Provincia",
                        "district": "Distrito",
                        "district!vn": "Comarca/Vila/Distrito",
                        "floor": "Andar",
                        "hamlet": "Aldea",
                        "housename": "Nome da casa",
                        "housenumber": "123",
                        "housenumber!jp": "Nº de edificio/Nº de mazá",
                        "neighbourhood": "Veciñanza ou subarrio",
                        "neighbourhood!jp": "Chōme/Aza/Koaza",
                        "place": "Lugar",
                        "postcode": "Código postal",
                        "province": "Provincia",
                        "province!jp": "Prefectura",
                        "quarter": "Distrito",
                        "quarter!jp": "Ōaza/Machi",
                        "state": "Estado",
                        "street": "Rúa",
                        "subdistrict": "Subdistrito",
                        "subdistrict!vn": "Barrio/Comuna/Aldea pequena",
                        "suburb": "Barrio ou suburbio",
                        "suburb!jp": "Barrio",
                        "unit": "Unidade"
                    }
                },
                "admin_level": {
                    "label": "Nivel administrativo"
                },
                "aerialway": {
                    "label": "Tipo"
                },
                "aerialway/access": {
                    "label": "Acceso",
                    "options": {
                        "both": "Ambos",
                        "entry": "Entrada",
                        "exit": "Saída"
                    }
                },
                "aerialway/bubble": {
                    "label": "Cabina"
                },
                "aerialway/capacity": {
                    "label": "Capacidade (por hora)",
                    "placeholder": "500, 2500, 5000..."
                },
                "aerialway/duration": {
                    "label": "Dura (minutos)",
                    "placeholder": "1, 2, 3..."
                },
                "aerialway/heating": {
                    "label": "Calefacción"
                },
                "aerialway/occupancy": {
                    "label": "Ocupación",
                    "placeholder": "2, 4, 8..."
                },
                "aerialway/summer/access": {
                    "label": "Acceso (verán)",
                    "options": {
                        "both": "Ambos",
                        "entry": "Entrada",
                        "exit": "Saída"
                    }
                },
                "aeroway": {
                    "label": "Tipo"
                },
                "agrarian": {
                    "label": "Produtos"
                },
                "air_conditioning": {
                    "label": "Aire acondicionado"
                },
                "amenity": {
                    "label": "Tipo"
                },
                "animal_boarding": {
                    "label": "Para animais"
                },
                "animal_breeding": {
                    "label": "Para animais"
                },
                "animal_shelter": {
                    "label": "Para animais"
                },
                "architect": {
                    "label": "Arquitecto"
                },
                "area/highway": {
                    "label": "Tipo"
                },
                "artist": {
                    "label": "Artista"
                },
                "artwork_type": {
                    "label": "Tipo"
                },
                "atm": {
                    "label": "Caixeiro automático"
                },
                "attraction": {
                    "label": "Tipo"
                },
                "backrest": {
                    "label": "Respaldo"
                },
                "bar": {
                    "label": "Bar de copas"
                },
                "barrier": {
                    "label": "Tipo"
                },
                "basin": {
                    "label": "Tipo"
                },
                "bath/open_air": {
                    "label": "Ar libre"
                },
                "bath/sand_bath": {
                    "label": "Baño de area"
                },
                "bath/type": {
                    "label": "Especialidade",
                    "options": {
                        "foot_bath": "Baño de pés",
                        "hot_spring": "Fonte termal quente",
                        "onsen": "Onsen xaponés"
                    }
                },
                "beauty": {
                    "label": "Especialidade"
                },
                "bench": {
                    "label": "Banco ou asento"
                },
                "bicycle_parking": {
                    "label": "Tipo"
                },
                "bin": {
                    "label": "Papeleira"
                },
                "blood_components": {
                    "label": "Compoñentes do sangue",
                    "options": {
                        "plasma": "plasma",
                        "platelets": "plaquetas ou trombocitos",
                        "stemcells": "mostras de células nai",
                        "whole": "todo o sangue"
                    }
                },
                "board_type": {
                    "label": "Tipo"
                },
                "booth": {
                    "label": "Cabina"
                },
                "boules": {
                    "label": "Tipo"
                },
                "boundary": {
                    "label": "Tipo"
                },
                "brand": {
                    "label": "Marca"
                },
                "brewery": {
                    "label": "Cervexa de bocoi / tirada"
                },
                "bridge": {
                    "label": "Tipo",
                    "placeholder": "Por defecto"
                },
                "bridge/support": {
                    "label": "Tipo"
                },
                "building": {
                    "label": "Edificio"
                },
                "building/levels_building": {
                    "label": "Andares do edificio",
                    "placeholder": "2, 4, 6..."
                },
                "building/material": {
                    "label": "Material"
                },
                "building_area": {
                    "label": "Edificio"
                },
                "bunker_type": {
                    "label": "Tipo"
                },
                "cables": {
                    "label": "Cabos ou cables",
                    "placeholder": "1, 2, 3..."
                },
                "camera/direction": {
                    "label": "Dirección (graos en sentido horario)",
                    "placeholder": "45, 90, 180, 270"
                },
                "camera/mount": {
                    "label": "Soporte de cámara"
                },
                "camera/type": {
                    "label": "Tipo de cámara",
                    "options": {
                        "dome": "Cúpula",
                        "fixed": "Fixa",
                        "panning": "Barrido"
                    }
                },
                "capacity": {
                    "label": "Capacidade",
                    "placeholder": "50, 100, 200..."
                },
                "cash_in": {
                    "label": "Pagamento en efectivo"
                },
                "castle_type": {
                    "label": "Tipo"
                },
                "check_date": {
                    "label": "Data da última revisión"
                },
                "clothes": {
                    "label": "Roupa"
                },
                "club": {
                    "label": "Tipo"
                },
                "collection_times": {
                    "label": "Horario de recollida"
                },
                "colour": {
                    "label": "Cor"
                },
                "comment": {
                    "label": "Comentario acerca do conxunto de mudanzas",
                    "placeholder": "Descrición breve das túas achegas (obrigatorio)"
                },
                "communication_multi": {
                    "label": "Tipos de comunicación"
                },
                "construction": {
                    "label": "Tipo"
                },
                "consulate": {
                    "label": "Tipo"
                },
                "contact/webcam": {
                    "label": "URL da webcam",
                    "placeholder": "http://exemplo.gal/"
                },
                "content": {
                    "label": "Contido"
                },
                "conveying": {
                    "label": "Sentido do movemento",
                    "options": {
                        "backward": "Cara atrás",
                        "forward": "Cara adiante",
                        "reversible": "Reversíbel"
                    }
                },
                "country": {
                    "label": "País"
                },
                "couplings": {
                    "label": "Acoplamentos",
                    "placeholder": "1, 2, 3..."
                },
                "covered": {
                    "label": "Cuberto"
                },
                "craft": {
                    "label": "Tipo"
                },
                "crane/type": {
                    "label": "Tipo de guindastre",
                    "options": {
                        "floor-mounted_crane": "Guindastre fixo ó chan",
                        "portal_crane": "Guindastre portal",
                        "travel_lift": "Ascensor de viaxe"
                    }
                },
                "crop": {
                    "label": "Cultivos"
                },
                "crossing": {
                    "label": "Tipo"
                },
                "cuisine": {
                    "label": "Cociñas"
                },
                "currency_multi": {
                    "label": "Tipos de moeda"
                },
                "cutting": {
                    "label": "Tipo",
                    "placeholder": "Por defecto"
                },
                "cycle_network": {
                    "label": "Rede"
                },
                "cycleway": {
                    "label": "Carrís bici",
                    "options": {
                        "lane": {
                            "description": "Un carril para bicicletas e marcado e separado do tráfico de estradas",
                            "title": "Carril bici común"
                        },
                        "none": {
                            "description": "Sen carril bici",
                            "title": "Ningún"
                        },
                        "opposite": {
                            "description": "Un carril de bicicletas que vai en ambas direccións nunha vía de un único sentido",
                            "title": "Carril bici contrasentido"
                        },
                        "opposite_lane": {
                            "description": "Un carril de bicicletas que vai na dirección oposta á do tráfico da estrada",
                            "title": "Carril bici inverso"
                        },
                        "share_busway": {
                            "description": "Un carril de bicicletas compartido coas liñas de autobús",
                            "title": "Carril de bicicletas que se comparte coas de autobuses"
                        },
                        "shared_lane": {
                            "description": "Un carril de bicicletas que non está separado do tráfico de estrada",
                            "title": "Carril bici compartido"
                        },
                        "track": {
                            "description": "Un carril de bicicletas que está separado do tráfico por unha barreira física",
                            "title": "Pista de bicicletas"
                        }
                    },
                    "placeholder": "Ningún",
                    "types": {
                        "cycleway:left": "Beira esquerda",
                        "cycleway:right": "Beira dereita"
                    }
                },
                "dance/style": {
                    "label": "Estilos de baile"
                },
                "date": {
                    "label": "Data"
                },
                "delivery": {
                    "label": "Entrega"
                },
                "denomination": {
                    "label": "Denominación"
                },
                "denotation": {
                    "label": "Denotación"
                },
                "departures_board": {
                    "label": "Taboleiro de saídas",
                    "options": {
                        "no": "Ningún",
                        "realtime": "Tempo real",
                        "timetable": "Táboa de horarios",
                        "yes": "Si"
                    }
                },
                "description": {
                    "label": "Descrición"
                },
                "design": {
                    "label": "Deseño"
                },
                "destination/ref_oneway": {
                    "label": "Números de estrada de destino"
                },
                "destination/symbol_oneway": {
                    "label": "Símbolos do destino"
                },
                "destination_oneway": {
                    "label": "Destinos"
                },
                "devices": {
                    "label": "Dispositivos",
                    "placeholder": "1, 2, 3..."
                },
                "diet_multi": {
                    "label": "Tipos da dieta"
                },
                "diplomatic": {
                    "label": "Tipo"
                },
                "diplomatic/services": {
                    "label": "Servizos"
                },
                "direction": {
                    "label": "Dirección (graos en sentido horario)",
                    "placeholder": "45, 90, 180, 270"
                },
                "direction_cardinal": {
                    "label": "Dirección",
                    "options": {
                        "E": "Leste",
                        "ENE": "Leste-nordeste",
                        "ESE": "Leste-sueste",
                        "N": "Norte",
                        "NE": "Nordeste",
                        "NNE": "Norte-nordeste",
                        "NNW": "Norte-noroeste",
                        "NW": "Noroeste",
                        "S": "Sur",
                        "SE": "Sueste",
                        "SSE": "Sur-sueste",
                        "SSW": "Sur-suroeste",
                        "SW": "Suroeste",
                        "W": "Oeste",
                        "WNW": "Oeste-noroeste",
                        "WSW": "Oeste-suroeste"
                    }
                },
                "direction_clock": {
                    "label": "Sentido",
                    "options": {
                        "anticlockwise": "Antihorario",
                        "clockwise": "Horario"
                    }
                },
                "direction_vertex": {
                    "label": "Dirección afectada",
                    "options": {
                        "backward": "Cara atrás",
                        "both": "Ambos / Todos",
                        "forward": "Cara adiante"
                    }
                },
                "dispensing": {
                    "label": "Fan receitas médicas"
                },
                "display": {
                    "label": "Presentación"
                },
                "distance": {
                    "label": "Distancia"
                },
                "dock": {
                    "label": "Tipo"
                },
                "dog": {
                    "label": "Cans",
                    "options": {
                        "leashed": "Só con correa",
                        "no": "Non permitido",
                        "yes": "Permitido"
                    }
                },
                "door": {
                    "label": "Porta"
                },
                "door_type": {
                    "label": "Tipo"
                },
                "drive_through": {
                    "label": "Xanela de autoservizo"
                },
                "duration": {
                    "label": "Dura",
                    "placeholder": "00:00"
                },
                "electrified": {
                    "label": "Electrificación",
                    "options": {
                        "contact_line": "Catenaria",
                        "no": "Non",
                        "rail": "Liña electrificada",
                        "yes": "Si (sen especificar)"
                    },
                    "placeholder": "Catenaria, liña electrificada..."
                },
                "elevation": {
                    "label": "Altitude"
                },
                "email": {
                    "label": "Enderezo de correo electrónico",
                    "placeholder": "exemplo@exemplo.gal"
                },
                "embankment": {
                    "label": "Tipo",
                    "placeholder": "Por defecto"
                },
                "embassy": {
                    "label": "Tipo"
                },
                "emergency": {
                    "label": "Emerxencia"
                },
                "emergency_combo": {
                    "label": "Tipo"
                },
                "enforcement": {
                    "label": "Tipo"
                },
                "entrance": {
                    "label": "Tipo"
                },
                "except": {
                    "label": "Excepcións"
                },
                "faces": {
                    "label": "Caras"
                },
                "fax": {
                    "label": "Fax",
                    "placeholder": "+34 989 12 34 56"
                },
                "fee": {
                    "label": "Taxa"
                },
                "fence_type": {
                    "label": "Tipo"
                },
                "fire_hydrant/diameter": {
                    "label": "Diámetro (mm, polgadas ou letras)"
                },
                "fire_hydrant/pressure": {
                    "label": "Presión (bar)"
                },
                "fire_hydrant/type": {
                    "label": "Forma",
                    "options": {
                        "pillar": "Piar/Sobre o chan",
                        "pipe": "Tubaxe tapada",
                        "underground": "Baixo terra",
                        "wall": "Parede"
                    }
                },
                "fireplace": {
                    "label": "Cheminea"
                },
                "fishing": {
                    "label": "Pesca"
                },
                "fitness_station": {
                    "label": "Tipo de equipamento"
                },
                "fixme": {
                    "label": "Arránxame"
                },
                "flag/type": {
                    "label": "Tipo de bandeira"
                },
                "floating": {
                    "label": "Flotante"
                },
                "flood_prone": {
                    "label": "Propenso a inundarse"
                },
                "ford": {
                    "label": "Tipo",
                    "placeholder": "Por defecto"
                },
                "frequency": {
                    "label": "Frecuencia de operación"
                },
                "frequency_electrified": {
                    "label": "Frecuencia da operación"
                },
                "from": {
                    "label": "Dende"
                },
                "fuel": {
                    "label": "Combustíbel"
                },
                "fuel_multi": {
                    "label": "Tipos de combustíbeis"
                },
                "gauge": {
                    "label": "Ancho de vía"
                },
                "gender": {
                    "label": "Xénero",
                    "options": {
                        "female": "Feminino",
                        "male": "Masculino",
                        "unisex": "Unisex"
                    },
                    "placeholder": "Descoñecido"
                },
                "generator/method": {
                    "label": "Método"
                },
                "generator/output/electricity": {
                    "label": "Potencia de saída",
                    "placeholder": "50 MW, 100 MW, 200 MW..."
                },
                "generator/source": {
                    "label": "Fonte"
                },
                "generator/type": {
                    "label": "Tipo"
                },
                "government": {
                    "label": "Tipo"
                },
                "grape_variety": {
                    "label": "Variedades de uva"
                },
                "guest_house": {
                    "label": "Tipo"
                },
                "handicap": {
                    "label": "Hándicap",
                    "placeholder": "1-18"
                },
                "handrail": {
                    "label": "Pasamáns"
                },
                "hashtags": {
                    "label": "Cancelos suxeridos",
                    "placeholder": "#exemplo"
                },
                "healthcare": {
                    "label": "Tipo"
                },
                "healthcare/speciality": {
                    "label": "Especialidade"
                },
                "height": {
                    "label": "Altura (metros)"
                },
                "height_building": {
                    "label": "Altura do edificio (metros)"
                },
                "highspeed": {
                    "label": "Alta velocidade"
                },
                "highway": {
                    "label": "Tipo"
                },
                "historic": {
                    "label": "Tipo"
                },
                "historic/civilization": {
                    "label": "Civilización histórica"
                },
                "historic/wreck/date_sunk": {
                    "label": "Data afundimento"
                },
                "historic/wreck/visible_at_high_tide": {
                    "label": "Visíbel en marea alta"
                },
                "historic/wreck/visible_at_low_tide": {
                    "label": "Visíbel en marea baixa"
                },
                "hoops": {
                    "label": "Canastras",
                    "placeholder": "1, 2, 4..."
                },
                "horse_dressage": {
                    "label": "Doma clásica",
                    "options": {
                        "equestrian": "Si",
                        "undefined": "Non"
                    }
                },
                "horse_riding": {
                    "label": "Centro de equitación",
                    "options": {
                        "horse_riding": "Si",
                        "undefined": "Non"
                    }
                },
                "horse_scale": {
                    "label": "Dificultade para montar a cabalo",
                    "options": {
                        "common": "Doado: sen problemas nin dificultades. (Predeterminado)",
                        "critical": "Límite: só transitábel para xinetes e cabalos experimentados. Obstáculos importantes. As pontes teñen que examinarse coidadosamente.",
                        "dangerous": "Perigoso: só axeitado para xinetes e cabalos moi experimentados e só cando vai bo tempo. Desmontar.",
                        "demanding": "Empregar con coidado: Vía irregular, pasaxes ocasionalmente difíciles.",
                        "difficult": "Difícil: Camiño estreito e exposto. Pode ter obstáculos para pasar e corredoiras estreitas.",
                        "impossible": "Imposíbel: camiño ou ponte non transitábel para cabalos. Moi estreito, soporte insuficiente, obstáculos coma chanzos. Perigo de morte."
                    },
                    "placeholder": "Difícil, perigoso..."
                },
                "horse_stables": {
                    "label": "Cortello para montar a cabalo",
                    "options": {
                        "stables": "Si",
                        "undefined": "Non"
                    }
                },
                "incline": {
                    "label": "Inclinación"
                },
                "incline_steps": {
                    "label": "Inclinación",
                    "options": {
                        "down": "Abaixo",
                        "up": "Arriba"
                    }
                },
                "indoor": {
                    "label": "Dentro"
                },
                "indoor_type": {
                    "label": "Tipo"
                },
                "industrial": {
                    "label": "Tipo"
                },
                "information": {
                    "label": "Tipo"
                },
                "inscription": {
                    "label": "Inscrición"
                },
                "intermittent": {
                    "label": "Intermitente"
                },
                "intermittent_yes": {
                    "label": "Intermitente"
                },
                "internet_access": {
                    "label": "Acceso á internet",
                    "options": {
                        "no": "Non",
                        "terminal": "Terminal",
                        "wired": "Por cabo ou cable",
                        "wlan": "Wi-Fi",
                        "yes": "Si"
                    }
                },
                "internet_access/fee": {
                    "label": "Taxas de acceso á internet"
                },
                "internet_access/ssid": {
                    "label": "Nome da rede wifi"
                },
                "interval": {
                    "label": "Intervalo"
                },
                "junction/ref_oneway": {
                    "label": "Número de cruzamento"
                },
                "junction_line": {
                    "label": "Cruzamento",
                    "options": {
                        "circular": "Circular",
                        "jughandle": "Cambio de sentido a distinto nivel",
                        "roundabout": "Rotonda"
                    }
                },
                "kerb": {
                    "label": "Bordo"
                },
                "kerb/height": {
                    "label": "Altura"
                },
                "label": {
                    "label": "Etiqueta"
                },
                "lamp_type": {
                    "label": "Tipo"
                },
                "landuse": {
                    "label": "Tipo"
                },
                "lanes": {
                    "label": "Faixas ou carrís",
                    "placeholder": "1, 2, 3..."
                },
                "language_multi": {
                    "label": "Linguas"
                },
                "layer": {
                    "label": "Capa",
                    "placeholder": "0"
                },
                "leaf_cycle": {
                    "label": "Ciclo da follaxe",
                    "options": {
                        "deciduous": "Caducifolio",
                        "evergreen": "Perenne",
                        "mixed": "Mestura",
                        "semi_deciduous": "Medio caducifolio",
                        "semi_evergreen": "Medio perenne"
                    }
                },
                "leaf_cycle_singular": {
                    "label": "Ciclo da follaxe",
                    "options": {
                        "deciduous": "Caducifolio",
                        "evergreen": "Perenne",
                        "semi_deciduous": "Medio caducifolio",
                        "semi_evergreen": "Medio perenne"
                    }
                },
                "leaf_type": {
                    "label": "Tipo de follaxe",
                    "options": {
                        "broadleaved": "Follaxe mixta",
                        "leafless": "Sen follas",
                        "mixed": "Mesturadas",
                        "needleleaved": "Follaxe perenne"
                    }
                },
                "leaf_type_singular": {
                    "label": "Tipo de follaxe",
                    "options": {
                        "broadleaved": "Follaxe mixtas",
                        "leafless": "Sen follaxe",
                        "needleleaved": "Follaxe perenne"
                    }
                },
                "leisure": {
                    "label": "Tipo"
                },
                "length": {
                    "label": "Lonxitude (metros)"
                },
                "level": {
                    "label": "Nivel"
                },
                "levels": {
                    "label": "Andares do edificio",
                    "placeholder": "2, 4, 6..."
                },
                "liaison": {
                    "label": "Tipo"
                },
                "lit": {
                    "label": "Iluminado"
                },
                "location": {
                    "label": "Localización"
                },
                "location_pool": {
                    "label": "Localización",
                    "options": {
                        "indoor": "Interior",
                        "outdoor": "Exterior",
                        "roof": "Teito"
                    }
                },
                "lock": {
                    "label": "Bloqueo"
                },
                "man_made": {
                    "label": "Tipo"
                },
                "manhole": {
                    "label": "Tipo"
                },
                "manufacturer": {
                    "label": "Fabricante"
                },
                "map_size": {
                    "label": "Cobertura"
                },
                "map_type": {
                    "label": "Tipo"
                },
                "material": {
                    "label": "Material"
                },
                "maxheight": {
                    "label": "Altura máxima",
                    "placeholder": "4, 4.5, 5, 14'0\", 14'6\", 15'0\""
                },
                "maxspeed": {
                    "label": "Límite da velocidade",
                    "placeholder": "40, 50, 60..."
                },
                "maxspeed/advisory": {
                    "label": "Límite da velocidade recomendado",
                    "placeholder": "40, 50, 60..."
                },
                "maxstay": {
                    "label": "Estancia máxima"
                },
                "maxweight": {
                    "label": "Peso máximo"
                },
                "maxweight_bridge": {
                    "label": "Peso máximo"
                },
                "memorial": {
                    "label": "Tipo"
                },
                "microbrewery": {
                    "label": "Cervexa artesá"
                },
                "minspeed": {
                    "label": "Límite mínimo de velocidade",
                    "placeholder": "20, 30, 40..."
                },
                "monitoring_multi": {
                    "label": "Supervisando"
                },
                "mtb/scale": {
                    "label": "Dificultade en bicicleta de montaña",
                    "options": {
                        "0": "0: Grava sólida/terra compactada, sen obstáculos, curvas amplas",
                        "1": "1: Algunha superficie solta, pequenos obstáculos, curvas amplas",
                        "2": "2: Moita superficie solta, grandes obstáculos, curvas pechadas doadas",
                        "3": "3: Superficie escorregadiza, grandes obstáculos, curvas pechadas axustadas",
                        "4": "4: Superficie solta ou pedras, curvas pechadas perigosas",
                        "5": "5: Dificultade máxima, campos de pedras, desprendementos de terra",
                        "6": "6: Non practicábel agás polos mellores ciclistas de montaña"
                    },
                    "placeholder": "0, 1, 2, 3..."
                },
                "mtb/scale/imba": {
                    "label": "Dificultade do roteiro de sendeiro",
                    "options": {
                        "0": "O máis doado (círculo branco)",
                        "1": "Doado (círculo verde)",
                        "2": "Media (cadrado azul)",
                        "3": "Difícil (diamante negro)",
                        "4": "Extremadamente difícil (dobre diamante negro)"
                    },
                    "placeholder": "Doado, Medio, Difícil..."
                },
                "mtb/scale/uphill": {
                    "label": "Dificultade do ciclismo de montaña costa arriba",
                    "options": {
                        "0": "0: Incl. media <10%, grava/terra batida, sen obstáculos",
                        "1": "1: Incl. media <15%, grava/terra batida, algúns pequenos obxectos",
                        "2": "2: Incl. media <20%, superficie estábel, rochas de tamaño medio/raíces",
                        "3": "3: Incl. media <25%, superficie variábel, rochas de tamaño medio/pólas",
                        "4": "4: Incl. media <30%, mal estado, grandes rochas/ramas",
                        "5": "5: Moi escarpado, a bicicleta en xeral, debe ser empurrada ou transportada"
                    },
                    "placeholder": "0, 1, 2, 3..."
                },
                "name": {
                    "label": "Nome",
                    "placeholder": "Nome común (se existe)"
                },
                "natural": {
                    "label": "Natural"
                },
                "network": {
                    "label": "Rede"
                },
                "network_bicycle": {
                    "label": "Tipo de rede",
                    "options": {
                        "icn": "Internacional",
                        "lcn": "Local",
                        "ncn": "Nacional",
                        "rcn": "Rexional"
                    },
                    "placeholder": "Local, Rexional, Nacional, Internacional"
                },
                "network_foot": {
                    "label": "Tipo de rede",
                    "options": {
                        "iwn": "Internacional",
                        "lwn": "Local",
                        "nwn": "Nacional",
                        "rwn": "Rexional"
                    },
                    "placeholder": "Local, Rexional, Nacional, Internacional"
                },
                "network_horse": {
                    "label": "Tipo de Rede",
                    "options": {
                        "ihn": "Internacional",
                        "lhn": "Local",
                        "nhn": "Nacional",
                        "rhn": "Rexional"
                    },
                    "placeholder": "Local, Rexional, Nacional, Internacional"
                },
                "network_road": {
                    "label": "Rede"
                },
                "note": {
                    "label": "Nota"
                },
                "office": {
                    "label": "Tipo"
                },
                "oneway": {
                    "label": "Sentido único",
                    "options": {
                        "alternating": "Alterno",
                        "no": "Non",
                        "reversible": "Reversíbel",
                        "undefined": "Suponse «Non»",
                        "yes": "Si"
                    }
                },
                "oneway/bicycle": {
                    "label": "Un só sentido (Bicicletas)"
                },
                "oneway_yes": {
                    "label": "Sentido único",
                    "options": {
                        "alternating": "Alterno",
                        "no": "Non",
                        "reversible": "Reversíbel",
                        "undefined": "Suponse «Si»",
                        "yes": "Si"
                    }
                },
                "opening_date": {
                    "label": "Data esperada da apertura"
                },
                "opening_hours": {
                    "label": "Horas",
                    "placeholder": "Descoñecido"
                },
                "operator": {
                    "label": "Operador"
                },
                "outdoor_seating": {
                    "label": "Asentos ó ar libre"
                },
                "par": {
                    "label": "Par",
                    "placeholder": "3, 4, 5..."
                },
                "park_ride": {
                    "label": "Aparcadoiro disuasorio"
                },
                "parking": {
                    "label": "Tipo",
                    "options": {
                        "carports": "Cocheiras",
                        "garage_boxes": "Garaxe en cubículos",
                        "lane": "Carril na estrada",
                        "multi-storey": "Multinivel",
                        "sheds": "Pendellos",
                        "surface": "Superficie",
                        "underground": "Subterráneo"
                    }
                },
                "payment_multi": {
                    "label": "Tipos de pagamento"
                },
                "payment_multi_fee": {
                    "label": "Tipos de pagamento"
                },
                "phases": {
                    "label": "Fases",
                    "placeholder": "1, 2, 3..."
                },
                "phone": {
                    "label": "Teléfono",
                    "placeholder": "+34 989 12 34 56"
                },
                "piste/difficulty": {
                    "label": "Dificultade",
                    "options": {
                        "advanced": "Avanzado",
                        "easy": "Doado",
                        "expert": "Experto",
                        "extreme": "Extremo",
                        "freeride": "Ceibe",
                        "intermediate": "Intermedio ",
                        "novice": "Novato"
                    },
                    "placeholder": "Doado, Intermedio, Avanzado..."
                },
                "piste/difficulty_downhill": {
                    "label": "Dificultade",
                    "options": {
                        "advanced": "Avanzado (diamante negro)",
                        "easy": "Doado (círculo verde)",
                        "expert": "Experto (duplo diamante negro)",
                        "extreme": "Extremo (equipo de escalada requirido)",
                        "freeride": "Ceibe (fuera da pista)",
                        "intermediate": "Intermedio (cadrado azul)",
                        "novice": "Principiante (instrucional)"
                    },
                    "placeholder": "Doado, Intermedio, Avanzado..."
                },
                "piste/difficulty_nordic": {
                    "label": "Dificultade",
                    "options": {
                        "advanced": "Avanzado: sección estreita, encostada ou xeada, xiro forte",
                        "easy": "Doado - Pendentes suaves, sección costenta curta",
                        "expert": "Experto - Terreo perigoso arredor",
                        "intermediate": "Intermedio - sección crebada",
                        "novice": "Novato - Chairo, sen esforzo"
                    },
                    "placeholder": "Doado, Intermedio, Avanzado..."
                },
                "piste/difficulty_skitour": {
                    "label": "Dificultade",
                    "options": {
                        "advanced": "Avanzado - S: 40-45° de pendente",
                        "easy": "Doado - WS: 30-35° de pendente",
                        "expert": "Experto - SS: 45–50° de pendente",
                        "extreme": "Extremo - EX: >55° de pendente",
                        "freeride": "Ceibe - AS: 50–55° de pendente",
                        "intermediate": "Intermedio - ZS: 35-40° de pendente",
                        "novice": "Novato - L: <30° de pendente"
                    },
                    "placeholder": "Doado, Intermedio, Avanzado..."
                },
                "piste/grooming": {
                    "label": "Estilo",
                    "options": {
                        "backcountry": "Backcountry",
                        "classic": "Clásico",
                        "classic+skating": "Patinaxe Clásico",
                        "mogul": "Magnate",
                        "scooter": "Scooter/Motoneve",
                        "skating": "Patinaxe"
                    }
                },
                "piste/grooming_downhill": {
                    "label": "Pisapistas",
                    "options": {
                        "backcountry": "Backcountry - Sen pisapistas",
                        "classic": "Clásico",
                        "mogul": "Fochancas"
                    }
                },
                "piste/grooming_hike": {
                    "label": "Pisapistas",
                    "options": {
                        "backcountry": "Backcountry - Raquetas de neve",
                        "classic": "Clásico - Sendeirismo de inverno"
                    }
                },
                "piste/grooming_nordic": {
                    "label": "Pisapistas",
                    "options": {
                        "backcountry": "Backcountry - Sen pisapistas",
                        "classic": "Clásico",
                        "classic+skating": "Clásico e patinaxe",
                        "scooter": "Motocicleta/Motoneve",
                        "skating": "Patinaxe"
                    }
                },
                "piste/type": {
                    "label": "Tipo",
                    "options": {
                        "connection": "Conexión",
                        "downhill": "Declive",
                        "hike": "Marcha",
                        "ice_skate": "Patinaxe Sobre Xeo",
                        "nordic": "Nórdico",
                        "playground": "Patio de lecer",
                        "skitour": "Skitour",
                        "sled": "Trineo",
                        "sleigh": "Trineo",
                        "snow_park": "Parque de Neve"
                    }
                },
                "place": {
                    "label": "Tipo"
                },
                "plant": {
                    "label": "Planta"
                },
                "plant/output/electricity": {
                    "label": "Potencia de saída",
                    "placeholder": "500 MW, 1000 MW, 2000 MW..."
                },
                "playground": {
                    "label": "Tipo"
                },
                "population": {
                    "label": "Poboación"
                },
                "power": {
                    "label": "Tipo"
                },
                "power_supply": {
                    "label": "Fonte de enerxía",
                    "terms": "Fonte de alimentación, electricidade, potencia"
                },
                "produce": {
                    "label": "Produce"
                },
                "product": {
                    "label": "Produtos"
                },
                "railway": {
                    "label": "Tipo"
                },
                "railway/position": {
                    "label": "Posición de fito",
                    "placeholder": "Distancia cara un decimal (123.4)"
                },
                "railway/signal/direction": {
                    "label": "Dirección afectada",
                    "options": {
                        "backward": "Cara atrás",
                        "both": "Ambos / Todos",
                        "forward": "Adiante"
                    }
                },
                "rating": {
                    "label": "Potencia nominal"
                },
                "recycling_accepts": {
                    "label": "Acepta"
                },
                "recycling_type": {
                    "label": "Tipo",
                    "options": {
                        "centre": "Centro",
                        "container": "Contedor"
                    },
                    "placeholder": "Contedor, Centro"
                },
                "ref": {
                    "label": "Código de referencia"
                },
                "ref/isil": {
                    "label": "Código ISIL"
                },
                "ref_aeroway_gate": {
                    "label": "Número de porta"
                },
                "ref_golf_hole": {
                    "label": "Número de burato",
                    "placeholder": "1-18"
                },
                "ref_highway_junction": {
                    "label": "Número de cruzamento"
                },
                "ref_platform": {
                    "label": "Número de plataforma"
                },
                "ref_road_number": {
                    "label": "Número de estrada"
                },
                "ref_room_number": {
                    "label": "Número de habitación"
                },
                "ref_route": {
                    "label": "Número da rota"
                },
                "ref_runway": {
                    "label": "Número de pista",
                    "placeholder": "p. ex. 01L/19R"
                },
                "ref_stop_position": {
                    "label": "Número de parada"
                },
                "ref_taxiway": {
                    "label": "Nome da vía de rodaxe",
                    "placeholder": "p. ex. A5"
                },
                "relation": {
                    "label": "Tipo"
                },
                "religion": {
                    "label": "Relixión"
                },
                "reservation": {
                    "label": "Reservas",
                    "options": {
                        "no": "Non se aceptan",
                        "recommended": "Recomendadas",
                        "required": "Obrigatorias",
                        "yes": "Aceptada"
                    }
                },
                "resort": {
                    "label": "Tipo"
                },
                "resource": {
                    "label": "Recursos"
                },
                "restriction": {
                    "label": "Tipo"
                },
                "restrictions": {
                    "label": "Restricións de xiro"
                },
                "roof/colour": {
                    "label": "Cor do tellado"
                },
                "room": {
                    "label": "Tipo"
                },
                "rooms": {
                    "label": "Habitacións"
                },
                "route": {
                    "label": "Tipo"
                },
                "route_master": {
                    "label": "Tipo"
                },
                "sac_scale": {
                    "label": "Dificultade do sendeirismo",
                    "options": {
                        "alpine_hiking": "T4: Sendeirismo alpino",
                        "demanding_alpine_hiking": "T5: Sendeirismo alpino exixente",
                        "demanding_mountain_hiking": "T3: Sendeirismo de montaña exixente",
                        "difficult_alpine_hiking": "T6: Sendeirismo alpino difícil",
                        "hiking": "T1: Sendeirismo",
                        "mountain_hiking": "T2: Sendeirismo de montaña"
                    },
                    "placeholder": "Sendeirismo de montaña, sendeirismo alpino"
                },
                "salt": {
                    "label": "Salgado"
                },
                "sanitary_dump_station": {
                    "label": "Área de desaugue para caravanas"
                },
                "screen": {
                    "label": "Pantallas",
                    "placeholder": "1, 4, 8…"
                },
                "scuba_diving": {
                    "label": "Servizos"
                },
                "seamark/beacon_isolated_danger/shape": {
                    "label": "Forma"
                },
                "seamark/beacon_lateral/category": {
                    "label": "Categoría",
                    "options": {
                        "danger_left": "Perigo á esquerda",
                        "danger_right": "Perigo á dereita",
                        "port": "Babor",
                        "starboard": "Estribor",
                        "waterway_left": "Canle fluvial esquerda",
                        "waterway_right": "Canle fluvial dereita"
                    }
                },
                "seamark/beacon_lateral/colour": {
                    "label": "Color",
                    "options": {
                        "green": "Verde",
                        "grey": "Gris",
                        "red": "Vermello"
                    }
                },
                "seamark/beacon_lateral/shape": {
                    "label": "Forma"
                },
                "seamark/beacon_lateral/system": {
                    "label": "Sistema",
                    "options": {
                        "cevni": "CEVNI",
                        "iala-a": "IALA A",
                        "iala-b": "IALA B",
                        "other": "Outro"
                    }
                },
                "seamark/buoy_lateral/category": {
                    "label": "Categoría",
                    "options": {
                        "channel_left": "Canle esquerda",
                        "channel_right": "Canle dereita",
                        "danger_left": "Perigo á esquerda",
                        "danger_right": "Perigo á dereita",
                        "port": "Babor",
                        "preferred_channel_port": "Canle preferida cara babor",
                        "preferred_channel_starboard": "Canle preferida cara estribor",
                        "starboard": "Estribor",
                        "waterway_left": "Canle fluvial esquerda",
                        "waterway_right": "Canle fluvial dereita"
                    }
                },
                "seamark/buoy_lateral/colour": {
                    "label": "Color",
                    "options": {
                        "green": "Verde",
                        "green;red;green": "Verde-Vermello-Verde",
                        "green;white;green;white": "Verde-Branco-Verde-Branco",
                        "red": "Vermello",
                        "red;green;red": "Vermello-Verde-Vermello",
                        "red;white;red;white": "Vermello-Branco-Vermello-Branco",
                        "white": "Branco",
                        "yellow": "Amarelo"
                    }
                },
                "seamark/buoy_lateral/shape": {
                    "label": "Forma"
                },
                "seamark/buoy_lateral/system": {
                    "label": "Sistema",
                    "options": {
                        "cevni": "CEVNI",
                        "iala-a": "IALA A",
                        "iala-b": "IALA B",
                        "other": "Outro"
                    }
                },
                "seamark/mooring/category": {
                    "label": "Categoría"
                },
                "seamark/type": {
                    "label": "Sinal náutico"
                },
                "seamark/wreck/category": {
                    "label": "Categoría"
                },
                "seasonal": {
                    "label": "Estacional"
                },
                "seats": {
                    "label": "Asentos",
                    "placeholder": "2, 4, 6..."
                },
                "second_hand": {
                    "label": "Segunda Man",
                    "options": {
                        "no": "Non",
                        "only": "Só",
                        "yes": "Si"
                    },
                    "placeholder": "Si, non, só"
                },
                "self_service": {
                    "label": "Autoservizo"
                },
                "service": {
                    "label": "Tipo"
                },
                "service/bicycle": {
                    "label": "Servizos"
                },
                "service/vehicle": {
                    "label": "Servizos"
                },
                "service_rail": {
                    "label": "Tipo de servizo",
                    "options": {
                        "crossover": "Ramal de cruzamento",
                        "siding": "Ramal de apartadoiro",
                        "spur": "Ramal de mercadorías",
                        "yard": "Ramal de manobras"
                    }
                },
                "service_times": {
                    "label": "Horario de servizo"
                },
                "shelter": {
                    "label": "Abeiro"
                },
                "shelter_type": {
                    "label": "Tipo"
                },
                "shop": {
                    "label": "Tipo"
                },
                "siren/purpose": {
                    "label": "Propósito"
                },
                "siren/type": {
                    "label": "Tipo",
                    "options": {
                        "electronic": "Elctrónica",
                        "other": "Outros",
                        "pneumatic": "Pneumática"
                    }
                },
                "site": {
                    "label": "Tipo"
                },
                "site_type": {
                    "label": "Tipo de sitio"
                },
                "smoking": {
                    "label": "Fumar",
                    "options": {
                        "dedicated": "Adicado a fumadores (p.ex. clube de fumadores)",
                        "isolated": "En zonas de fumadores, fisicamente illadas",
                        "no": "Non fumar en ningures",
                        "outside": "Permitido no exterior",
                        "separated": "En zonas de fumadores, non fisicamente illadas",
                        "yes": "Permitido en todas partes"
                    },
                    "placeholder": "Non, Separado, Si..."
                },
                "smoothness": {
                    "label": "Suavidade",
                    "options": {
                        "bad": "Rodas robustas: bicicleta de montaña, coche, carro",
                        "excellent": "Rodas pequenas: patíns, skate",
                        "good": "Rodas estreitas: bicicleta de carreira",
                        "horrible": "Todo terreo: vehículo todo terreo pesado",
                        "impassable": "Intransitábel: ningún vehículo con rodas",
                        "intermediate": "Rodas normais: bicicleta de paseo, cadeiras de rodas, scooters",
                        "very_bad": "Maior altura: vehículo todo terreo lixeiro",
                        "very_horrible": "Off-road especializado: tractor, ATV"
                    },
                    "placeholder": "Patíns, rodas, off-Road ..."
                },
                "social_facility": {
                    "label": "Tipo"
                },
                "social_facility_for": {
                    "label": "Persoas atendidas"
                },
                "source": {
                    "label": "Fontes"
                },
                "sport": {
                    "label": "Deportes"
                },
                "sport_ice": {
                    "label": "Deportes"
                },
                "sport_racing_motor": {
                    "label": "Deportes"
                },
                "sport_racing_nonmotor": {
                    "label": "Deportes"
                },
                "stars": {
                    "label": "Estrelas"
                },
                "start_date": {
                    "label": "Data de inicio"
                },
                "step_count": {
                    "label": "Número de chanzos"
                },
                "stop": {
                    "label": "Tipo de parada",
                    "options": {
                        "all": "Todas direccións",
                        "minor": "Estrada menor"
                    }
                },
                "street_cabinet": {
                    "label": "Tipo"
                },
                "structure": {
                    "label": "Estrutura",
                    "options": {
                        "bridge": "Ponte",
                        "cutting": "Desmonte",
                        "embankment": "Terraplén",
                        "ford": "Vao",
                        "tunnel": "Túnel"
                    },
                    "placeholder": "Descoñecido"
                },
                "structure_waterway": {
                    "label": "Estrutura",
                    "options": {
                        "tunnel": "Túnel"
                    },
                    "placeholder": "Descoñecido"
                },
                "studio": {
                    "label": "Tipo"
                },
                "substance": {
                    "label": "Substancia"
                },
                "substation": {
                    "label": "Tipo"
                },
                "supervised": {
                    "label": "Vixiado"
                },
                "support": {
                    "label": "Soporte"
                },
                "surface": {
                    "label": "Superficie"
                },
                "surveillance": {
                    "label": "Tipo de vixilancia"
                },
                "surveillance/type": {
                    "label": "Clase de vixilancia",
                    "options": {
                        "ALPR": "Lector de matrículas automático",
                        "camera": "Cámara",
                        "guard": "Garda"
                    }
                },
                "surveillance/zone": {
                    "label": "Zona de vixiancia"
                },
                "survey/date": {
                    "label": "Data da última revisión"
                },
                "swimming_pool": {
                    "label": "Tipo"
                },
                "switch": {
                    "label": "Tipo",
                    "options": {
                        "circuit_breaker": "Cortocircuíto",
                        "disconnector": "Desconector",
                        "earthing": "Toma de terra",
                        "mechanical": "Mecánico"
                    }
                },
                "tactile_paving": {
                    "label": "Pavimento táctil"
                },
                "takeaway": {
                    "label": "Para Levar",
                    "options": {
                        "no": "Non",
                        "only": "Só Para Levar",
                        "yes": "Si"
                    },
                    "placeholder": "Si, Non, Para Levar Só..."
                },
                "target": {
                    "label": "Obxectivo"
                },
                "tidal": {
                    "label": "Entre mareas"
                },
                "to": {
                    "label": "Até"
                },
                "toilets/disposal": {
                    "label": "Eliminación",
                    "options": {
                        "bucket": "Balde",
                        "chemical": "Química",
                        "flush": "Cisterna",
                        "pitlatrine": "Letrina de pozo"
                    }
                },
                "toilets/handwashing": {
                    "label": "Lavado de mans"
                },
                "toilets/position": {
                    "label": "Posicións"
                },
                "toll": {
                    "label": "Peaxe"
                },
                "tomb": {
                    "label": "Tipo"
                },
                "tourism": {
                    "label": "Tipo"
                },
                "tower/construction": {
                    "label": "Construción",
                    "placeholder": "Cable, Cabo, Malla, Agochado, ..."
                },
                "tower/type": {
                    "label": "Tipo"
                },
                "tracktype": {
                    "label": "Tipo da pista",
                    "options": {
                        "grade1": "Sólido: superficie pavimentada ou fortemente compactada",
                        "grade2": "Principalmente Sólido: grava/rocha con algún material brando mesturado",
                        "grade3": "Mesma mestura de materiais duros e brandos",
                        "grade4": "Principalmente Brando: terra/area/herba con algún material duro mesturado",
                        "grade5": "Brando: terra/area/herba"
                    },
                    "placeholder": "Sólido, maiormente sólido, brando..."
                },
                "trade": {
                    "label": "Tipo"
                },
                "traffic_calming": {
                    "label": "Tipo"
                },
                "traffic_sign": {
                    "label": "Sinal do tráfico"
                },
                "traffic_sign/direction": {
                    "label": "Dirección afectada",
                    "options": {
                        "backward": "Cara atrás",
                        "both": "Ambas / Todas",
                        "forward": "Adiante"
                    }
                },
                "traffic_signals": {
                    "label": "Tipo"
                },
                "traffic_signals/direction": {
                    "label": "Dirección afectada",
                    "options": {
                        "backward": "Atrás",
                        "both": "Ambos/todos",
                        "forward": "Adiante"
                    }
                },
                "trail_visibility": {
                    "label": "Visibilidade do sendeiro",
                    "options": {
                        "bad": "Mao: sen marcas, camiño ás veces invisíbel/sen acceso",
                        "excellent": "Excelente: camiño sen ambigüidades ou marcadores en todas partes",
                        "good": "Ben: marcadores visíbeis, ás veces, esixen procura",
                        "horrible": "Horríbel: moitas veces sen camiños, son necesarias algunhas habilidades de orientación",
                        "intermediate": "Intermedio: poucas marcas, camiño xeralmente visíbel",
                        "no": "Non: sen camiño, requírense excelentes habilidades de orientación"
                    },
                    "placeholder": "Excelente, bo, malo..."
                },
                "transformer": {
                    "label": "Tipo",
                    "options": {
                        "auto": "Autotransformador",
                        "auxiliary": "Auxiliar",
                        "converter": "Conversor",
                        "distribution": "Distribución",
                        "generator": "Xerador",
                        "phase_angle_regulator": "Desfasador",
                        "traction": "Tracción",
                        "yes": "Descoñecido"
                    }
                },
                "trees": {
                    "label": "Árbores"
                },
                "trench": {
                    "label": "Tipo"
                },
                "trolley_wire": {
                    "label": "Cables de trolebús superiores"
                },
                "tunnel": {
                    "label": "Tipo",
                    "placeholder": "Por defecto"
                },
                "usage_rail": {
                    "label": "Tipo de uso",
                    "options": {
                        "branch": "Ramal",
                        "industrial": "Industrial",
                        "main": "Principal",
                        "military": "Militar",
                        "test": "Proba",
                        "tourism": "Turismo"
                    }
                },
                "vending": {
                    "label": "Tipos de bens"
                },
                "visibility": {
                    "label": "Visibilidade",
                    "options": {
                        "area": "Sobre 20m (65pés)",
                        "house": "Até 5m (16pés)",
                        "street": "5 a 20m (16 a 65pés)"
                    }
                },
                "volcano/status": {
                    "label": "Estado do volcán",
                    "options": {
                        "active": "Activo",
                        "dormant": "Latente",
                        "extinct": "Extinto"
                    }
                },
                "volcano/type": {
                    "label": "Tipo de volcán",
                    "options": {
                        "scoria": "Escoria",
                        "shield": "Escudo",
                        "stratovolcano": "Estratovolcán"
                    }
                },
                "voltage": {
                    "label": "Tensión"
                },
                "voltage/primary": {
                    "label": "Tensión do primario"
                },
                "voltage/secondary": {
                    "label": "Tensión do secundario"
                },
                "voltage/tertiary": {
                    "label": "Tensión do terciario"
                },
                "voltage_electrified": {
                    "label": "Voltaxe"
                },
                "wall": {
                    "label": "Tipo"
                },
                "water": {
                    "label": "Tipo"
                },
                "water_point": {
                    "label": "Punto de auga"
                },
                "water_source": {
                    "label": "Fonte de auga"
                },
                "water_volume": {
                    "label": "Volume de auga encorada (m³)"
                },
                "waterway": {
                    "label": "Tipo"
                },
                "website": {
                    "label": "Sitio web",
                    "placeholder": "https://exemplo.gal/"
                },
                "wetland": {
                    "label": "Tipo"
                },
                "wheelchair": {
                    "label": "Acceso para cadeira de rodas"
                },
                "wholesale": {
                    "label": "Venda ó por maior"
                },
                "width": {
                    "label": "Ancho (Metros)"
                },
                "wikidata": {
                    "label": "Wikidata"
                },
                "wikipedia": {
                    "label": "Wikipedia"
                },
                "windings": {
                    "label": "Devanados",
                    "placeholder": "1, 2, 3..."
                },
                "windings/configuration": {
                    "label": "Configuración dos devanados",
                    "options": {
                        "delta": "Triángulo",
                        "leblanc": "Leblanc",
                        "open": "Independentes",
                        "open-delta": "Triángulo aberto",
                        "scott": "Scott",
                        "star": "Estrela",
                        "zigzag": "Zig-zag"
                    }
                }
            },
            "presets": {
                "address": {
                    "name": "Enderezo",
                    "terms": "dirección, enderezo, domicilio"
                },
                "advertising/billboard": {
                    "name": "Carteleira",
                    "terms": "anuncio, publicidade, carteleira"
                },
                "advertising/column": {
                    "name": "Columna de publicidade",
                    "terms": "columna, publicidade, anuncios, cilindro"
                },
                "aerialway": {
                    "name": "Vía aérea"
                },
                "aerialway/cable_car": {
                    "name": "Teleférico",
                    "terms": "teleférico, telecabina, telecadeira"
                },
                "aerialway/chair_lift": {
                    "name": "Ascensor de Cadeiras",
                    "terms": "telesilla"
                },
                "aerialway/drag_lift": {
                    "name": "Ascensor de Arrastre",
                    "terms": "elevador, remonta pendentes, telesquí, esquí, deslizador, snowboarder"
                },
                "aerialway/gondola": {
                    "name": "Góndola",
                    "terms": "telecabina, telecadeira"
                },
                "aerialway/goods": {
                    "name": "Camiño aéreo de mercadorías",
                    "terms": "produto, mercadoría, artigo, mercadería, carga, material, elevador, remonte"
                },
                "aerialway/j-bar": {
                    "name": "Elevador de barra en J",
                    "terms": "barra en j, jbar, j-bar"
                },
                "aerialway/magic_carpet": {
                    "name": "Ascensor Magic Carpet",
                    "terms": "alfombra máxica, alfombra rodante, fita transportadora"
                },
                "aerialway/mixed_lift": {
                    "name": "Elevador Mixto",
                    "terms": "telemix, mixto, híbrido, telecadeira, teleférico, chondola, telecombi"
                },
                "aerialway/platter": {
                    "name": "Plataforma Elevadora",
                    "terms": "ascensor de prato, prato de elevación, tele esquí, telesquí"
                },
                "aerialway/pylon": {
                    "name": "Pilón Vía Aérea",
                    "terms": "piar, pilona, columna, poste, soporte"
                },
                "aerialway/rope_tow": {
                    "name": "Ascensor de Corda de Remolque",
                    "terms": "ascensor de remolque de corda, cable de remolque, corda de remolque"
                },
                "aerialway/station": {
                    "name": "Estación de teleférico"
                },
                "aerialway/t-bar": {
                    "name": "Elevador en T-bar",
                    "terms": "andarivel de arrastre, telesquí, remonta pendientes, T-bar"
                },
                "aerialway/zip_line": {
                    "name": "Tirolina"
                },
                "aeroway": {
                    "name": "Vía de aviación"
                },
                "aeroway/aerodrome": {
                    "name": "Aeroporto",
                    "terms": "aeroporto, avión, aeródromo, terminal"
                },
                "aeroway/apron": {
                    "name": "Plataforma aeroportuaria",
                    "terms": "plataforma, vía de aparcamento, aparcadoiro, avion, avións, avions, aeronaves, lado aire, ar, lado terra, tierra, rampla, rampa, patio"
                },
                "aeroway/gate": {
                    "name": "Porta de embarque",
                    "terms": "porta, embarque, saída, aeroporto"
                },
                "aeroway/hangar": {
                    "name": "Hangar",
                    "terms": "hangar, pendello, aéreo, aeronáutico, aviación, aeronaves, militar, taller de arranxo, taller de mantemento"
                },
                "aeroway/helipad": {
                    "name": "Heliporto",
                    "terms": "heliporto, helicóptero"
                },
                "aeroway/jet_bridge": {
                    "name": "Manga de aeroporto"
                },
                "aeroway/runway": {
                    "name": "Pista de aeroporto",
                    "terms": "pista, pista de aterraxe, pista de engalaxe"
                },
                "aeroway/taxiway": {
                    "name": "Pista de rodaxe",
                    "terms": "pista, pista de carreteo, carreteiro, pista de rodaxe, pista de taxeo, rúa de rodaxe"
                },
                "aeroway/terminal": {
                    "name": "Terminal de aeroporto",
                    "terms": "terminal, pasaxeiros, aeroporto"
                },
                "aeroway/windsock": {
                    "name": "Manga de vento",
                    "terms": "manga, vento"
                },
                "allotments/plot": {
                    "name": "Parcela de horto urbano",
                    "terms": "horto urbano, horta urbana, horto, horta, parcela, cultivo, horta comunitaria, horto comunitario, terreo"
                },
                "amenity": {
                    "name": "Instalacións"
                },
                "amenity/animal_boarding": {
                    "name": "Aloxamento de animais",
                    "terms": "animal, aloxamento, hotel, gardería"
                },
                "amenity/animal_breeding": {
                    "name": "Granxa de animais",
                    "terms": "granxa, criadeiro"
                },
                "amenity/animal_shelter": {
                    "name": "Abeiro de animais",
                    "terms": "abeiro, refuxio, animais, mascotas, canceira, adopción"
                },
                "amenity/arts_centre": {
                    "name": "Centro de arte",
                    "terms": "arte, artístico, pintura, escultura"
                },
                "amenity/atm": {
                    "name": "Caixeiro automático",
                    "terms": "caixeiro, ATM, caixa, banco, tarxeta, diñeiro, cartos"
                },
                "amenity/bank": {
                    "name": "Banco",
                    "terms": "banco, caixa, entidade financeira"
                },
                "amenity/bar": {
                    "name": "Bar de copas ou pub",
                    "terms": "pub, bar, bar de copas, bebidas, alcohol, cantina, taberna, cervexa, alcol, furancho, chill, coctel"
                },
                "amenity/bar/lgbtq": {
                    "name": "Bar de copas LGBTQ+",
                    "terms": "bar gay, bar lésbico, bar lgbtq, bar lgbt, bar lgb, homosexual"
                },
                "amenity/bbq": {
                    "name": "Barbacoa/Grella",
                    "terms": "barbacoa, grella, asador, lume"
                },
                "amenity/bench": {
                    "name": "Banco ou asento",
                    "terms": "asento,banco,bancada,banquillo,banqueta,banca"
                },
                "amenity/bicycle_parking": {
                    "name": "Aparcadoiro de bicicletas",
                    "terms": "bicis, bicicletas, parking, aparcadoiro"
                },
                "amenity/bicycle_parking/building": {
                    "name": "Aparcadoiro para bicicletas",
                    "terms": "aparcadoiro de bicicletas de varios pisos, aparcadoiro de bicicletas"
                },
                "amenity/bicycle_parking/shed": {
                    "name": "Pendello para bicicletas",
                    "terms": "pendello para bicicletas, bici"
                },
                "amenity/bicycle_rental": {
<<<<<<< HEAD
                    "name": "Alugamento de bicicletas",
=======
                    "name": "Alugueiro de bicicletas",
>>>>>>> 770ab139
                    "terms": "bici, bicicleta, alugueiro, préstamo, alugamento, locación"
                },
                "amenity/bicycle_repair_station": {
                    "name": "Lugar para ferramentas de reparación de bicicletas",
                    "terms": "bici, bicicleta, reparación, inchar"
                },
                "amenity/biergarten": {
                    "name": "Bar-terraza alemá",
                    "terms": "cervexa, bar, terraza, xardín, ó ar libre, ao aire libre, biergarten"
                },
                "amenity/boat_rental": {
<<<<<<< HEAD
                    "name": "Alugamento de embarcacións",
=======
                    "name": "Alugueiro de embarcacións",
>>>>>>> 770ab139
                    "terms": "alugueiro, alugamento, locación, bote, barca, lancha, embarcación, embarcacións"
                },
                "amenity/bureau_de_change": {
                    "name": "Troco de divisas",
                    "terms": "troco, cambio, divisa, moeda"
                },
                "amenity/bus_station": {
                    "name": "Estación de autobuses"
                },
                "amenity/cafe": {
                    "name": "Cafetaría",
                    "terms": "cafetaría, café, bar, tetería, cafetería"
                },
                "amenity/car_pooling": {
                    "name": "Automóbil compartido",
                    "terms": "car pool, car pooling, transporte, automóbil, vehículo, auto, carro, coche, compartido"
                },
                "amenity/car_rental": {
<<<<<<< HEAD
                    "name": "Alugamento de automóbiles",
=======
                    "name": "Alugueiro de automóbiles",
>>>>>>> 770ab139
                    "terms": "alugueiro, alugamento, locación, coche, automóbil, vehículo, rent-a-car"
                },
                "amenity/car_sharing": {
                    "name": "Auto compartido",
                    "terms": "compartido, coche, automóbil, car sharing"
                },
                "amenity/car_wash": {
                    "name": "Lavado de automóbiles",
                    "terms": "lavado, limpeza, coche, automóbil, autolavado"
                },
                "amenity/casino": {
                    "name": "Casino",
                    "terms": "casino, xogo, ruleta, póker, cartas, tragaperras, comecartos"
                },
                "amenity/charging_station": {
                    "name": "Estación de carga",
                    "terms": "carga, batería, eléctrico, punto de recarga"
                },
                "amenity/childcare": {
                    "name": "Gardería",
                    "terms": "coidadora, niñera, niñeira, neneira, gardería, guardería, xardín de infancia"
                },
                "amenity/cinema": {
                    "name": "Cine",
                    "terms": "cine, cinema, película, filme, pantalla"
                },
                "amenity/clinic": {
                    "name": "Clínica ou centro de saúde",
                    "terms": "clínica, médico, saúde, urxencias, clinica, ambulatorio, saude"
                },
                "amenity/clinic/abortion": {
                    "name": "Clínica de aborto",
                    "terms": "aborto, abotar, interrupción, embarazo, interrupción do embarazo, clínica de aborto, clínica de aborto"
                },
                "amenity/clinic/fertility": {
                    "name": "Clínica de fertilidade",
                    "terms": "clínica de fertilidade, clínica de fertilidade, fertilidade, reprodución, esperma, ovulación, ovulación, clínica de reprodución"
                },
                "amenity/clock": {
                    "name": "Reloxo",
                    "terms": "reloxo, hora, tempo"
                },
                "amenity/clock/sundial": {
                    "name": "Reloxo de sol",
                    "terms": "reloxo, sol, gnomon, sombra"
                },
                "amenity/college": {
                    "name": "Zona de educación superior",
                    "terms": "universidade, educación superior, facultade, colexio, escola, instituto"
                },
                "amenity/community_centre": {
                    "name": "Centro comunitario",
                    "terms": "centro social, centro comunitario"
                },
                "amenity/community_centre/lgbtq": {
                    "name": "Centro comunitario LGBTQ+",
                    "terms": "evento LGBTQ, sala de LGBTQ, salón de eventos LGB, LGB"
                },
                "amenity/compressed_air": {
                    "name": "Aire comprimido",
                    "terms": "aire, pneumáticos, inflado de rodas, inchado de rodas"
                },
                "amenity/conference_centre": {
                    "name": "Centro de convencións",
                    "terms": "auditorio, conferencia, exposición, convención"
                },
                "amenity/courthouse": {
                    "name": "Xulgado",
                    "terms": "xulgado, pazo de xustiza, xustiza, xulgados, xudicial, tribunal, audiencia"
                },
                "amenity/coworking_space": {
                    "name": "Espacio de cotraballo"
                },
                "amenity/crematorium": {
                    "name": "Crematorio",
                    "terms": "crematorio, funeraria"
                },
                "amenity/dentist": {
                    "name": "Dentista",
                    "terms": "dentista, odontólogo, ortodoncista, dentes, dental"
                },
                "amenity/dive_centre": {
                    "name": "Centro de mergullo",
                    "terms": "Centro de mergullo, mergullo"
                },
                "amenity/doctors": {
                    "name": "Doutor",
                    "terms": "doutor, médico, clínica, saúde, clinica, saude"
                },
                "amenity/dojo": {
                    "name": "Dojo/academia de artes marciais",
                    "terms": "dojo, academia, artes marciais, karate, judo, taekwondo, kendo, ninjutsu, kung fu"
                },
                "amenity/drinking_water": {
                    "name": "Fonte de auga potábel",
                    "terms": "fonte, auga, potábel, bebíbel, beber, potable, bebible, manantial, manancial, fontana, fontanal, hontanar, venero, bebedero"
                },
                "amenity/driving_school": {
                    "name": "Autoescola",
                    "terms": "autoescola, escola de condución, carné de conducir"
                },
                "amenity/embassy": {
                    "name": "Embaixada"
                },
                "amenity/events_venue": {
                    "name": "Lugar de eventos"
                },
                "amenity/fast_food": {
                    "name": "Comida rápida",
                    "terms": "comida rápida, comida ferralla, comida lixo, comida preparada, pratos preparados, comida na rúa, comida de paso, hamburguesa, hotdog, pancho, polos fritidos, tacos, patacas fritidas, pizza, choripán, sandwitch, bocadillos, salchipapas, burrito, sopaipillas, quesadilla, nachos, arepa"
                },
                "amenity/fast_food/burger": {
                    "name": "Comida rápida de hamburguesa",
                    "terms": "almorzo, cea, comedor, cea, xantar, grella, churrasco, comida, mesa, café, cafe"
                },
                "amenity/fast_food/chicken": {
                    "name": "Comida rápida de polo",
                    "terms": "almorzo, cea, comedor, cea, xantar, grella, churrasco, comida, mesa, café, cafe"
                },
                "amenity/fast_food/donut": {
                    "name": "Tenda de rosquillas"
                },
                "amenity/fast_food/fish_and_chips": {
                    "name": "Comida rápida de peixe e patacas fritidas"
                },
                "amenity/fast_food/kebab": {
                    "name": "Comida rápida de kebab"
                },
                "amenity/fast_food/mexican": {
                    "name": "Comida rápida mexicana"
                },
                "amenity/fast_food/pizza": {
                    "name": "Comida rápida de pizza"
                },
                "amenity/fast_food/sandwich": {
                    "name": "Comida rápida de sandwich"
                },
                "amenity/ferry_terminal": {
                    "name": "Estación / Terminal de ferri"
                },
                "amenity/fire_station": {
                    "name": "Parque de bombeiros",
                    "terms": "estación de bombeiros, bombeiros, parque de bombeiros"
                },
                "amenity/food_court": {
                    "name": "Zona de comidas",
                    "terms": "patio de comida, xantar rápido, comida rápida, zona de comida, área de restaurantes, feira de comidas, almorzo"
                },
                "amenity/fountain": {
                    "name": "Fonte ornamental",
                    "terms": "fonte, auga, artística"
                },
                "amenity/fuel": {
                    "name": "Gasolineira",
                    "terms": "gasolineira, gasolina, gasoil, diésel, combustíbel, combustible, estación de servizo, área de servizo"
                },
                "amenity/grave_yard": {
                    "name": "Cemiterio",
                    "terms": "cemitero, cementerio, tumbas, panteón"
                },
                "amenity/grit_bin": {
                    "name": "Contedor de grava",
                    "terms": "depósito, contedor, grava, gravilla, area, arenilla, sal, grixo, pedregullo, pedrullo"
                },
                "amenity/hospital": {
                    "name": "Hospital",
                    "terms": "clínica, urxencias, sanidade, saúde, médico, clinica, saude, ambulatorio"
                },
                "amenity/hunting_stand": {
                    "name": "Posto de caza",
                    "terms": "caza, posto, caseta, caseto"
                },
                "amenity/ice_cream": {
                    "name": "Xeadaría",
                    "terms": "nevería, xeado, sorbete, neve, granizado, raspadillo, frozen, yogur, iogur, copas, tarta xeada, postre, sobremesa, xeadería, xeadaría, xeados, xeaderia, xeadaria"
                },
                "amenity/internet_cafe": {
                    "name": "Internet café",
                    "terms": "internet, terminais, cafe, cyber, cyber cafe, cybercafe, ciber, ciber café, cibercafé, xogos, xogos en rede"
                },
                "amenity/karaoke": {
                    "name": "Caixa de karaoke",
                    "terms": "clube de karaoke, sala de karaoke, televisión karaoke, KTV, club de karaoke"
                },
                "amenity/kindergarten": {
                    "name": "Zona de gardaría ou xardín de infancia",
                    "terms": "preescolar, xardín de infancia, guardería, infantil, párvulos, garderia, gardería, gardaria, parvulos"
                },
                "amenity/language_school": {
                    "name": "Escola de idiomas",
                    "terms": "escola, colexio, idiomas, linguas"
                },
                "amenity/letter_box": {
                    "name": "Caixa do correo",
                    "terms": "buzon, buzón, receptáculo, casilleiro, casilla, compartimento, caixa, abertura, ranura, orificio, fendedura, correo, buraco, burato"
                },
                "amenity/library": {
                    "name": "Biblioteca",
                    "terms": "biblioteca, libros, lectura, arquivo, hemeroteca, filmoteca, libro"
                },
                "amenity/love_hotel": {
                    "name": "Hotel para parellas",
                    "terms": "hotel para parellas, parellas, telo, albergue transitorio, hotel aloxamento, motel"
                },
                "amenity/marketplace": {
                    "name": "Mercado",
                    "terms": "mercado, mercadillo, plaza, praza, publico, feira, feirón"
                },
                "amenity/monastery": {
                    "name": "Zona de mosteiro",
                    "terms": "mosteiro, área de mosteiro, igrexa, capela"
                },
                "amenity/money_transfer": {
                    "name": "Estación de transferencia de diñeiro",
                    "terms": "xiro postal, cheque, factura, moeda, finanzas, transferencia bancaria, cable, cabo, persoa a persoa, efectivo a efectivo, intercambio, troco"
                },
                "amenity/motorcycle_parking": {
                    "name": "Aparcadoiro de motos",
                    "terms": "aparcadoiro, parking, motos, motocicletas, ciclomotores, aparcamento, estacionamento"
                },
                "amenity/music_school": {
                    "name": "Escola de música",
                    "terms": "escola de música, conservatorio, academia, música, instrumentos"
                },
                "amenity/nightclub": {
                    "name": "Clube nocturno ou discoteca",
                    "terms": "clube nocturno, discoteca, after, sala de baile, bailar, bebidas, alcol, club nocturno, clube, club, alcohol, música"
                },
                "amenity/nightclub/lgbtq": {
                    "name": "Discoteca LGBTQ+",
                    "terms": "discoteca gay, discoteca lésbica, discoteca lgbtq, discoteca lgbt, discoteca lgb"
                },
                "amenity/nursing_home": {
                    "name": "Residencia de anciáns"
                },
                "amenity/parking": {
                    "name": "Aparcadoiro de automóbiles",
                    "terms": "aparcadoiro, parking, aparcamento, estacionamento"
                },
                "amenity/parking/multi-storey": {
                    "name": "Garaxe de aparcadoiro multinivel"
                },
                "amenity/parking/park_ride": {
                    "name": "Aparcadoiro disuasorio",
                    "terms": "cercanías, incentivo, estacionamento, P + R, park, ride, transporte público, bus, metro, subte, disuasivo"
                },
                "amenity/parking/underground": {
                    "name": "Aparcadoiro subterráneo"
                },
                "amenity/parking_entrance": {
                    "name": "Entrada/Saída de garaxe de aparcadoiro"
                },
                "amenity/parking_space": {
                    "name": "Praza de aparcadoiro"
                },
                "amenity/payment_centre": {
                    "name": "Centro de pagamento"
                },
                "amenity/payment_terminal": {
                    "name": "Terminal de pagamento"
                },
                "amenity/pharmacy": {
                    "name": "Farmacia",
                    "terms": "farmacia,botica, laboratorio, apoteca, herbolario, medicamentos, remedios"
                },
                "amenity/photo_booth": {
                    "name": "Cabina de fotos",
                    "terms": "foto, stand, quiosco, cámara, imaxe, cabina"
                },
                "amenity/place_of_worship": {
                    "name": "Lugar de culto",
                    "terms": "lugar de culto, igrexa, templo, capela, basílica, parroquia, santuario, ermida, catedral, sinagoga, mesquita"
                },
                "amenity/place_of_worship/buddhist": {
                    "name": "Templo budista"
                },
                "amenity/place_of_worship/christian": {
                    "name": "Igrexa cristiá"
                },
                "amenity/place_of_worship/hindu": {
                    "name": "Templo hindú"
                },
                "amenity/place_of_worship/jewish": {
                    "name": "Sinagoga xudía",
                    "terms": "xudeu, xudía, hebreo, hebrea, israelita, xudia, xudaico, xudaica"
                },
                "amenity/place_of_worship/muslim": {
                    "name": "Mesquita musulmá",
                    "terms": "musulmán, musulman, musulmano, musulmana, musulmá, musulma"
                },
                "amenity/place_of_worship/shinto": {
                    "name": "Santuario xintoísta"
                },
                "amenity/place_of_worship/sikh": {
                    "name": "Templo sikh"
                },
                "amenity/place_of_worship/taoist": {
                    "name": "Templo taoísta"
                },
                "amenity/planetarium": {
                    "name": "Planetario"
                },
                "amenity/police": {
                    "name": "Policía",
                    "terms": "policía, comisaría, cuartel, policía local, policía nacional, garda civil, forzas de seguridade"
                },
                "amenity/post_office": {
                    "name": "Oficina de correos",
                    "terms": "oficina, correos, mensaxería, paquetería"
                },
                "amenity/prep_school": {
                    "name": "Preparación para exames / Escola de titoría"
                },
                "amenity/prison": {
                    "name": "Zona penitenciaria",
                    "terms": "penitenciaría, cárcere, prisión"
                },
                "amenity/pub": {
                    "name": "Bar ou cervexaría",
                    "terms": "bar, café, cafetería, bebidas, alcohol, cervexa, bar de tapas, pinchos, alcol, furancho, cervexeria, cervexería, cervexaria, cervexaría, tapa, pincho, cerveceria, cervecería"
                },
                "amenity/pub/lgbtq": {
                    "name": "Bar LGBTQ+",
                    "terms": "bar gay, bar lésbico, bar lgbtq, bar  lgbt, bar lgb, homosexual"
                },
                "amenity/pub/microbrewery": {
                    "name": "Bar cervexeiro",
                    "terms": "alcol, bebida, cervexa, cervexaría artesá, cervexaría de pequenos lotes"
                },
                "amenity/public_bath": {
                    "name": "Baño público",
                    "terms": "baños, servizos, duchas"
                },
                "amenity/public_bookcase": {
                    "name": "Estante pública",
                    "terms": "estante, andel, libraría, biblioteca, pública, libre, libros"
                },
                "amenity/ranger_station": {
                    "name": "Estación de garda de bosques"
                },
                "amenity/recycling": {
                    "name": "Reciclaxe"
                },
                "amenity/recycling/container/electrical_items": {
                    "name": "Contedor de residuos electrónicos",
                    "terms": "computadoras, residuos electrónicos, reciclaxe de produtos electrónicos, electrónicos, teléfonos, tabletas, tablets, notebooks, ordenadores, desfeitos, lixo, refugallos"
                },
                "amenity/recycling/container/green_waste": {
                    "name": "Contedor de residuos orgánicos",
                    "terms": "biodegradable, biolóxico, compost, descomponible, basureiro, desperdicio de xardín, orgánico, basura, restos de comida, verde, residuo, lixo, esterco"
                },
                "amenity/recycling_centre": {
                    "name": "Centro de reciclaxe",
                    "terms": "centro de reciclaxe, punto limpo"
                },
                "amenity/recycling_container": {
<<<<<<< HEAD
                    "name": "Colector de reciclaxe",
                    "terms": "reciclaxe, colector, contenedor, contedor, lixo, basura"
=======
                    "name": "Contedor de reciclaxe",
                    "terms": "reciclaxe, colector, contenedor, contedor, lixo, basura, vidro, papel, carton"
>>>>>>> 770ab139
                },
                "amenity/register_office": {
                    "name": "Oficina do rexistro"
                },
                "amenity/restaurant": {
                    "name": "Restaurante",
                    "terms": "restaurante, mesón, taberna, comedor, comida, comer, xantar, cear, menú"
                },
                "amenity/restaurant/american": {
                    "name": "Restaurante americano"
                },
                "amenity/restaurant/asian": {
                    "name": "Restaurante asiático"
                },
                "amenity/restaurant/chinese": {
                    "name": "Restaurante chinés"
                },
                "amenity/restaurant/french": {
                    "name": "Restaurante francés"
                },
                "amenity/restaurant/german": {
                    "name": "Restaurante alemán"
                },
                "amenity/restaurant/greek": {
                    "name": "Restaurante grego"
                },
                "amenity/restaurant/indian": {
                    "name": "Restaurante indio"
                },
                "amenity/restaurant/italian": {
                    "name": "Restaurante italiano"
                },
                "amenity/restaurant/japanese": {
                    "name": "Restaurante xaponés"
                },
                "amenity/restaurant/mexican": {
                    "name": "Restaurante mexicano"
                },
                "amenity/restaurant/noodle": {
                    "name": "Restaurante de fideos"
                },
                "amenity/restaurant/pizza": {
                    "name": "Restaurante de pizza"
                },
                "amenity/restaurant/seafood": {
                    "name": "Restaurante de mariscos"
                },
                "amenity/restaurant/steakhouse": {
                    "name": "Asador ou churrascos"
                },
                "amenity/restaurant/sushi": {
                    "name": "Restaurante de sushi"
                },
                "amenity/restaurant/thai": {
                    "name": "Restaurante tailandés"
                },
                "amenity/restaurant/turkish": {
                    "name": "Restaurante turco"
                },
                "amenity/restaurant/vietnamese": {
                    "name": "Restaurante vietnamita"
                },
                "amenity/sanitary_dump_station": {
                    "name": "Eliminación de WC de caravanas"
                },
                "amenity/school": {
                    "name": "Zona escolar",
                    "terms": "escola, colexio, instituto, educación, ensinanza, primaria, secundaria, ESO, bacharelato"
                },
                "amenity/scrapyard": {
                    "name": "Depósito de chatarra"
                },
                "amenity/shelter": {
                    "name": "Abeiro",
                    "terms": "abeiro, abrigo, refuxio, cuberto, pavillón, gazebo"
                },
                "amenity/shelter/gazebo": {
                    "name": "Gazebo",
                    "terms": "gazebo,glorieta"
                },
                "amenity/shelter/lean_to": {
                    "name": "Pendello",
                    "terms": "pendello"
                },
                "amenity/shelter/picnic_shelter": {
                    "name": "Abeiro de pícnic",
                    "terms": "pícnic, refuxio, pavillón, picnic, abeiro"
                },
                "amenity/shelter/public_transport": {
                    "name": "Abeiro ou marquesiña de transporte público",
                    "terms": "abeiro, refuxio, marquesiña, parada de autobús, parada de metro, espera, paraxe, agarde, paraxe de bus"
                },
                "amenity/shower": {
                    "name": "Ducha",
                    "terms": "duchas, baño, auga"
                },
                "amenity/smoking_area": {
                    "name": "Zona de fumadores",
                    "terms": "área de fumadoiro, fumadoiro, fumar, área de fume, fume"
                },
                "amenity/social_centre": {
                    "name": "Centro social"
                },
                "amenity/social_facility": {
                    "name": "Axuda Social",
                    "terms": "servizos sociais, asistencia social"
                },
                "amenity/social_facility/ambulatory_care": {
                    "name": "Ambulatory Care"
                },
                "amenity/social_facility/food_bank": {
                    "name": "Banco de Alimentos",
                    "terms": "Banco de alimentos"
                },
                "amenity/social_facility/group_home": {
                    "name": "Residencia da terceira idade"
                },
                "amenity/social_facility/homeless_shelter": {
                    "name": "Abeiro para persoas sen fogar",
                    "terms": "abeiro social, abeiro, refuxio social, refuxio, comedor social, albergue, centro, vadío, vagabundo, indixente, homeless"
                },
                "amenity/social_facility/nursing_home": {
                    "name": "Residencia de Anciáns"
                },
                "amenity/studio": {
                    "name": "Estudio"
                },
                "amenity/swimming_pool": {
                    "name": "Piscina"
                },
                "amenity/taxi": {
                    "name": "Parada de taxis"
                },
                "amenity/telephone": {
                    "name": "Teléfono",
                    "terms": "teléfono, chamadas, cabina"
                },
                "amenity/theatre": {
                    "name": "Teatro"
                },
                "amenity/theatre/type/amphi": {
                    "name": "Anfiteatro"
                },
                "amenity/toilets": {
                    "name": "Aseos",
                    "terms": "aseos, baños, WC"
                },
                "amenity/toilets/disposal/flush": {
                    "name": "Inodoros con cisterna"
                },
                "amenity/townhall": {
                    "name": "Casa do Concello",
                    "terms": "casa do concello, concello, consistorio, municipio, municipal, cabido"
                },
                "amenity/toy_library": {
                    "name": "Biblioteca de xoguetes",
                    "terms": "xogo, xoguete"
                },
                "amenity/university": {
                    "name": "Zona universitaria",
                    "terms": "campus, universidade"
                },
                "amenity/vehicle_inspection": {
                    "name": "Inspección de vehículo"
                },
                "amenity/vending_machine": {
                    "name": "Máquina expendedora",
                    "terms": "vending, expendedora"
                },
                "amenity/vending_machine/cigarettes": {
                    "name": "Expendedora de tabaco"
                },
                "amenity/vending_machine/coffee": {
                    "name": "Máquina do café",
                    "terms": "café, máquina, expendedora, cafetera"
                },
                "amenity/vending_machine/condoms": {
                    "name": "Expendedora de condóns"
                },
                "amenity/vending_machine/drinks": {
                    "name": "Expendedora de bebidas"
                },
                "amenity/vending_machine/electronics": {
                    "name": "Máquina expendedora de electrónica"
                },
                "amenity/vending_machine/elongated_coin": {
                    "name": "Máquina expendedora de moedas planas"
                },
                "amenity/vending_machine/excrement_bags": {
                    "name": "Dispensador de bolsas de excremento",
                    "terms": "bolsas de excremento, caca, feces, merda, refugallos, can, animal"
                },
                "amenity/vending_machine/feminine_hygiene": {
                    "name": "Máquina expendedora de hixiene feminina"
                },
                "amenity/vending_machine/food": {
                    "name": "Expendedora de comida"
                },
                "amenity/vending_machine/fuel": {
                    "name": "Surtidor de combustíbel"
                },
                "amenity/vending_machine/ice_cream": {
                    "name": "Expendedora de xeados"
                },
                "amenity/vending_machine/newspapers": {
                    "name": "Expendedora de xornais",
                    "terms": "expendedora, xornais, revistas, periódicos"
                },
                "amenity/vending_machine/parking_tickets": {
                    "name": "Parquímetro",
                    "terms": "parquímetro, aparcadoiro, parking"
                },
                "amenity/vending_machine/public_transport_tickets": {
                    "name": "Expendedora de billetes de transporte público"
                },
                "amenity/vending_machine/sweets": {
                    "name": "Expendedora de Snacks"
                },
                "amenity/veterinary": {
                    "name": "Veterinario"
                },
                "amenity/waste/dog_excrement": {
                    "name": "Cacacan"
                },
                "amenity/waste_basket": {
                    "name": "Papeleira",
                    "terms": "papeleira, lixo, basura"
                },
                "amenity/waste_disposal": {
                    "name": "Contedor de lixo"
                },
                "amenity/waste_transfer_station": {
                    "name": "Estación de bombeo de augas residuais"
                },
                "amenity/water_point": {
                    "name": "Auga potábel para caravanas",
                    "terms": "casa rodante, autocaravana, caravana, motorhome, camper, auga potable, agua, auga, recarga"
                },
                "amenity/watering_place": {
                    "name": "Bebedoiro de animais",
                    "terms": "auga, agua, animales, animais, bebedero, estanque, posa, abrevadero, pilón, fonte, manantial, pozo, manancial, bebedeiro"
                },
                "area": {
                    "name": "Área",
                    "terms": "superficie, extensión, espazo, zona, sector, campo, dominio, territorio, terra, parcela, terreo"
                },
                "area/highway": {
                    "name": "Superficie da estrada"
                },
                "attraction": {
                    "name": "Atracción"
                },
                "attraction/amusement_ride": {
                    "name": "Atracción",
                    "terms": "atracción, parque de atraccións"
                },
                "attraction/animal": {
                    "name": "Recinto de animais"
                },
                "attraction/big_wheel": {
                    "name": "Noria",
                    "terms": "noria, nora, atracción"
                },
                "attraction/bungee_jumping": {
                    "name": "Puenting"
                },
                "attraction/carousel": {
                    "name": "Carrusel",
                    "terms": "carrusel, carrousel, cabaliños, tiovivo, atracción"
                },
                "attraction/dark_ride": {
                    "name": "Camiño escuro"
                },
                "attraction/drop_tower": {
                    "name": "Torre de caída",
                    "terms": "caída, torre, atracción, pilar de caída, piar de caída, xogo mecánico, xogo de feria, feira"
                },
                "attraction/maze": {
                    "name": "Labirinto"
                },
                "attraction/pirate_ship": {
                    "name": "Barco pirata",
                    "terms": "barco pirata, atracción"
                },
                "attraction/river_rafting": {
                    "name": "Rafting"
                },
                "attraction/roller_coaster": {
                    "name": "Montaña rusa",
                    "terms": "montaña rusa, atracción"
                },
                "attraction/summer_toboggan": {
                    "name": "Escorregadoiro de verán"
                },
                "attraction/train": {
                    "name": "Tren turístico",
                    "terms": "tren, ferrocarril, atracción"
                },
                "attraction/water_slide": {
                    "name": "Tobogán de auga",
                    "terms": "tobogán, auga, escorregadoiro, esvaradoiro, acuático, acuatico, agua"
                },
                "barrier": {
                    "name": "Barreira",
                    "terms": "barreira, bloqueo, obstáculo"
                },
                "barrier/block": {
                    "name": "Bloque",
                    "terms": "bloque, pedra, obstáculo"
                },
                "barrier/bollard": {
                    "name": "Bolardo",
                    "terms": "bolardo, poste, obstáculo"
                },
                "barrier/border_control": {
                    "name": "Alfándega",
                    "terms": "alfándega, aduana, fronteira"
                },
                "barrier/cattle_grid": {
                    "name": "Reixa de Retención",
                    "terms": "paso canadiense"
                },
                "barrier/chain": {
                    "name": "Cadea",
                    "terms": "cadea, encadear, encadeamento"
                },
                "barrier/city_wall": {
                    "name": "Muralla histórica de cidade",
                    "terms": "muralla, muro"
                },
                "barrier/cycle_barrier": {
                    "name": "Barreira ciclista",
                    "terms": "barreira, obstáculo, ciclista, bicicletas"
                },
                "barrier/ditch": {
                    "name": "Trincheira",
                    "terms": "foso, trincheira"
                },
                "barrier/entrance": {
                    "name": "Entrada"
                },
                "barrier/fence": {
                    "name": "Valo",
                    "terms": "Valado, reixa, valo, cercado, alambrada, cerca"
                },
                "barrier/fence/railing": {
                    "name": "Reixa",
                    "terms": "reixa, enreixado, varanda"
                },
                "barrier/gate": {
                    "name": "Porta",
                    "terms": "porta, entrada, cancela, cancelo, acceso"
                },
                "barrier/guard_rail": {
                    "name": "Gardarraíl",
                    "terms": "gardarraíl, quitamedos, barreira"
                },
                "barrier/hedge": {
                    "name": "Sebe",
                    "terms": "cobertura, sebe, liña de arbustos"
                },
                "barrier/height_restrictor": {
                    "name": "Restrinxente de altura",
                    "terms": "redutor de altura, restrinxente de altura"
                },
                "barrier/kerb": {
                    "name": "Bordo",
                    "terms": "bordo, beirarrúa, cuneta, vereda"
                },
                "barrier/kerb/lowered": {
                    "name": "Bordo rebaixado"
                },
                "barrier/kerb/raised": {
                    "name": "Bordo elevado"
                },
                "barrier/kissing_gate": {
                    "name": "Porta Kissing"
                },
                "barrier/lift_gate": {
                    "name": "Barreira levadiza"
                },
                "barrier/retaining_wall": {
                    "name": "Muro de contención"
                },
                "barrier/sally_port": {
                    "name": "Poterna",
                    "terms": "poterna, porta lateral do castelo, porta esclusa, porta de seguridade, porta de seguranza, porta de castelo, porta castelo, poterna castelo"
                },
                "barrier/stile": {
                    "name": "Escada",
                    "terms": "escada, escaleira, valado, cerca, reixa"
                },
                "barrier/toll_booth": {
                    "name": "Peaxe",
                    "terms": "peaxe, cabina de peaxe, cabina de cobro"
                },
                "barrier/wall": {
                    "name": "Muro"
                },
                "boundary/administrative": {
                    "name": "Límite administrativo",
                    "terms": "límite administrativo, fronteira, término municipal"
                },
                "building": {
                    "name": "Edificio",
                    "terms": "edificio, casa, inmóbel, vivenda, inmoble"
                },
                "building/apartments": {
                    "name": "Edificio de apartamentos"
                },
                "building/barn": {
                    "name": "Celeiro/Hórreo",
                    "terms": "celeiro, hórreo, cabazo, cabaceiro, cabaceira, piorno"
                },
                "building/boathouse": {
                    "name": "Pendello para embarcacións",
                    "terms": "pendello, botes, embarcacións, alboio, alpendre"
                },
                "building/bungalow": {
                    "name": "Bungaló"
                },
                "building/bunker": {
                    "name": "Bunker"
                },
                "building/cabin": {
                    "name": "Cabana",
                    "terms": "casa, cabana, cabaña"
                },
                "building/carport": {
                    "name": "Cocheira cuberta"
                },
                "building/cathedral": {
                    "name": "Edificio de catedral",
                    "terms": "catedral, igrexa"
                },
                "building/chapel": {
                    "name": "Edificio de capela",
                    "terms": "capela, igrexa"
                },
                "building/church": {
                    "name": "Edificio de igrexa",
                    "terms": "igrexa, templo"
                },
                "building/civic": {
                    "name": "Edificio cívico"
                },
                "building/college": {
                    "name": "Instituto de educación superior",
                    "terms": "universidade, educación superior, facultade, colexio, escola, instituto, FP, formación profesional"
                },
                "building/commercial": {
                    "name": "Edificio de oficinas"
                },
                "building/construction": {
                    "name": "Edificio en construción"
                },
                "building/detached": {
                    "name": "Casa illada"
                },
                "building/dormitory": {
                    "name": "Residencia",
                    "terms": "residencia, dormitorios, habitacións"
                },
                "building/entrance": {
                    "name": "Entrada/Saída"
                },
                "building/farm": {
                    "name": "Casa de campo"
                },
                "building/farm_auxiliary": {
                    "name": "Edificio agrícola"
                },
                "building/garage": {
                    "name": "Garaxe"
                },
                "building/garages": {
                    "name": "Garaxes",
                    "terms": "garaxes, cocheiras, garaxe, cocheira"
                },
                "building/grandstand": {
                    "name": "Tribuna"
                },
                "building/greenhouse": {
                    "name": "Invernadoiro"
                },
                "building/hangar": {
                    "name": "Edificio do hangar"
                },
                "building/hospital": {
                    "name": "Edificio de hospital"
                },
                "building/hotel": {
                    "name": "Edificio de hotel"
                },
                "building/house": {
                    "name": "Casa",
                    "terms": "casa, vivenda"
                },
                "building/houseboat": {
                    "name": "Casa flotante",
                    "terms": "fogar, familia, residencia, vivenda, lar"
                },
                "building/hut": {
                    "name": "Refuxio",
                    "terms": "refuxio, choza, cabaña, cabana"
                },
                "building/industrial": {
                    "name": "Edificio industrial"
                },
                "building/kindergarten": {
                    "name": "Edificio de preescolar/xardín de infancia"
                },
                "building/mosque": {
                    "name": "Edificio da mesquita"
                },
                "building/pavilion": {
                    "name": "Edificio do pavillón"
                },
                "building/public": {
                    "name": "Edificio público",
                    "terms": "edificio publico, construción, centro cultural, centro social, delegación"
                },
                "building/residential": {
                    "name": "Edificio residencial",
                    "terms": "residencial, vivenda, casa, apartamento, domicilio"
                },
                "building/retail": {
                    "name": "Edificio de comercios"
                },
                "building/roof": {
                    "name": "Tellado"
                },
                "building/ruins": {
                    "name": "Edificio en ruínas",
                    "terms": "ruina, ruinas, restos"
                },
                "building/school": {
                    "name": "Edificio escolar"
                },
                "building/semidetached_house": {
                    "name": "Casa adosada"
                },
                "building/service": {
                    "name": "Edificio de servizo"
                },
                "building/shed": {
                    "name": "Galpón",
                    "terms": "galpón, alboio, alpendre, pendello, sobeira, cuberto, chapitel, caustra, cabanel"
                },
                "building/stable": {
                    "name": "Establo",
                    "terms": "establo, corte"
                },
                "building/stadium": {
                    "name": "Edificio do estadio"
                },
                "building/static_caravan": {
                    "name": "Caravana estática"
                },
                "building/temple": {
                    "name": "Edificio do templo"
                },
                "building/terrace": {
                    "name": "Ringleira de casas",
                    "terms": "casas en fila, fila de casas, ringleira de casas, casas adosadas, vivendas adosadas"
                },
                "building/university": {
                    "name": "Edificio universitario",
                    "terms": "universidade, facultade, escola, colexio"
                },
                "building/warehouse": {
                    "name": "Almacén"
                },
                "building_part": {
                    "name": "Parte de edificio"
                },
                "building_point": {
                    "name": "Edificio"
                },
                "club": {
                    "name": "Clube"
                },
                "club/sport": {
                    "name": "Clube de deportes"
                },
                "craft": {
                    "name": "Oficio",
                    "terms": "oficio, artesán, artesanal"
                },
                "craft/basket_maker": {
                    "name": "Cesteiría",
                    "terms": "cesteiría, cesteiro, cesta"
                },
                "craft/beekeeper": {
                    "name": "Apicultor",
                    "terms": "apicultor, abellas, mel"
                },
                "craft/blacksmith": {
                    "name": "Ferreiro"
                },
                "craft/boatbuilder": {
                    "name": "Construtor de embarcacións",
                    "terms": "carpinteiro de ribeira, barco, astillero, estaleiro, barcos, barco, embarcacion, constructor"
                },
                "craft/bookbinder": {
                    "name": "Encadernador",
                    "terms": "encadernador, libros"
                },
                "craft/brewery": {
                    "name": "Cervexeiro",
                    "terms": "Cervexeiro, cervexaría, cervexa"
                },
                "craft/carpenter": {
                    "name": "Carpinteiro",
                    "terms": "carpinteiro, madeira, ebanista"
                },
                "craft/carpet_layer": {
                    "name": "Alfombreiro",
                    "terms": "alfombreiro, alfombra, moqueta, tapizaría, tapicería"
                },
                "craft/caterer": {
                    "name": "Catering",
                    "terms": "provedor, catering, comida, xantar"
                },
                "craft/clockmaker": {
                    "name": "Reloxeiro",
                    "terms": "reloxaría, reloxeiro, reloxo, tempo"
                },
                "craft/confectionery": {
                    "name": "Confeiteiro",
                    "terms": "confeito, facer confeito, confite, doce, fabricación de doces, caramelos duros, caramelos de goma, gomitas, goma de mascar, chicles, regaliz, algodón de azucre, chocolates, trufas de chocolate, graxeas, doce de azucre, caramelos, toffees"
                },
                "craft/distillery": {
                    "name": "Destilaría",
                    "terms": "destilaría, alcohol, alcol, bebida, whisky, ron, ginebra, vodka, brandy, licor, tequila, augardente, licor café"
                },
                "craft/dressmaker": {
                    "name": "Costureiro/a",
                    "terms": "costureira, costureiro, roupa, coser, xastre"
                },
                "craft/electrician": {
                    "name": "Electricista",
                    "terms": "electricista, electricidade, eléctrico"
                },
                "craft/electronics_repair": {
                    "name": "Tenda de Reparacións Electrónicas",
                    "terms": "reparación, electrónica, aparatos, equipos"
                },
                "craft/floorer": {
                    "name": "Colocador de chans"
                },
                "craft/gardener": {
                    "name": "Xardineiro/a",
                    "terms": "xardineiro, xardín"
                },
                "craft/glaziery": {
                    "name": "Vidreiro",
                    "terms": "vidreiro, vidrería, vidro, cristal"
                },
                "craft/handicraft": {
                    "name": "Artesán",
                    "terms": "artesanía, artesán"
                },
                "craft/hvac": {
                    "name": "HVAC",
                    "terms": "HVAC, aire acondicionado, calefaccion, ventilación, frío, calor, climatización"
                },
                "craft/insulator": {
                    "name": "Illador",
                    "terms": "illador, illamento, illar, aislar"
                },
                "craft/jeweler": {
                    "name": "Xoieiro"
                },
                "craft/key_cutter": {
                    "name": "Copiado de chaves",
                    "terms": "cerralleiro, chaves, copia"
                },
                "craft/locksmith": {
                    "name": "Cerralleiro"
                },
                "craft/metal_construction": {
                    "name": "Construción en metal"
                },
                "craft/optician": {
                    "name": "Óptico"
                },
                "craft/painter": {
                    "name": "Pintor"
                },
                "craft/photographer": {
                    "name": "Fotógrafo"
                },
                "craft/photographic_laboratory": {
                    "name": "Laboratorio de fotografía",
                    "terms": "laboratorio, fotografía, foto, revelado"
                },
                "craft/plasterer": {
                    "name": "Xeseiro",
                    "terms": "xeseiro, xeso"
                },
                "craft/plumber": {
                    "name": "Fontaneiro",
                    "terms": "fontaneiro, fontanaría"
                },
                "craft/pottery": {
                    "name": "Ceramista",
                    "terms": "ceramista, cerámica, oleiro"
                },
                "craft/rigger": {
                    "name": "Aparellador",
                    "terms": "Aparellador"
                },
                "craft/roofer": {
                    "name": "Tellador"
                },
                "craft/saddler": {
                    "name": "Seleiro"
                },
                "craft/sailmaker": {
                    "name": "Fabricante de velas mariñas",
                    "terms": "velas, velería, velaría"
                },
                "craft/sawmill": {
                    "name": "Serradoiro",
                    "terms": "serradoiro, madeira"
                },
                "craft/scaffolder": {
                    "name": "Andamista",
                    "terms": "andamios, andamista"
                },
                "craft/sculptor": {
                    "name": "Escultor"
                },
                "craft/shoemaker": {
                    "name": "Zapateiro",
                    "terms": "zapateiro, zapatos"
                },
                "craft/stonemason": {
                    "name": "Albanel",
                    "terms": "albanel, canteiro, pedra"
                },
                "craft/tailor": {
                    "name": "Xastre"
                },
                "craft/tiler": {
                    "name": "Alicatador",
                    "terms": "alicatador, alicatar, embaldosar, baldosa"
                },
                "craft/tinsmith": {
                    "name": "Follalateiro"
                },
                "craft/upholsterer": {
                    "name": "Tapiceiro",
                    "terms": "tapiceiro, tapizado, tapizaría, tapicería"
                },
                "craft/watchmaker": {
                    "name": "Reloxeiro"
                },
                "craft/window_construction": {
                    "name": "Fabricación de fiestras",
                    "terms": "fiestras, ventás, xanelas"
                },
                "craft/winery": {
                    "name": "Adega de viños",
                    "terms": "lagar, adega, prensa, lagareta, viño, uva"
                },
                "embankment": {
                    "name": "Terraplén"
                },
                "emergency": {
                    "name": "Elemento de emerxencia"
                },
                "emergency/ambulance_station": {
                    "name": "Estación de ambulancias"
                },
                "emergency/defibrillator": {
                    "name": "Desfibrilador"
                },
                "emergency/designated": {
                    "name": "Acceso de emerxencia designado"
                },
                "emergency/destination": {
                    "name": "Acceso de emerxencia como destino"
                },
                "emergency/fire_extinguisher": {
                    "name": "Extintor"
                },
                "emergency/fire_hydrant": {
                    "name": "Boca de incendio"
                },
                "emergency/life_ring": {
                    "name": "Salvavidas"
                },
                "emergency/no": {
                    "name": "Sen acceso de emerxencia"
                },
                "emergency/official": {
                    "name": "Acceso de emerxencia oficial"
                },
                "emergency/phone": {
                    "name": "Teléfono de emerxencia",
                    "terms": "Teléfono, emerxencias, SOS"
                },
                "emergency/private": {
                    "name": "Acceso de emerxencia privado"
                },
                "emergency/siren": {
                    "name": "Sirena"
                },
                "emergency/water_tank": {
                    "name": "Depósito de auga de emerxencia",
                    "terms": "tanque de agua, cisterna, depósito, deposito, urxencia, bombeiros, lumes, incendios, fogos, fogueiras, lapas, cacharelas"
                },
                "emergency/yes": {
                    "name": "Acceso de emerxencia permitido"
                },
                "entrance": {
                    "name": "Entrada/Saída"
                },
                "ford": {
                    "name": "Vao"
                },
                "golf/bunker": {
                    "name": "Trampa de Area"
                },
                "golf/fairway": {
                    "name": "Camiño Acceso"
                },
                "golf/green": {
                    "name": "Putting Green"
                },
                "golf/hole": {
                    "name": "Burato de Golf"
                },
                "golf/lateral_water_hazard": {
                    "name": "Óbice lateral de auga",
                    "terms": "atranco, dificultade, empezo, estorbo, impedimento, tropezo, obxección, pexa, traba, obstáculo, risco, riesgo, perigo, peligro, auga, agua, lateral, golf"
                },
                "golf/path": {
                    "name": "Camiño de golf"
                },
                "golf/rough": {
                    "name": "Duro"
                },
                "golf/tee": {
                    "name": "Caixa de Te"
                },
                "golf/water_hazard": {
                    "name": "Óbice de auga",
                    "terms": "atranco, dificultade, empezo, estorbo, impedimento, tropezo, obxección, pexa, traba, obstáculo, risco, riesgo, perigo, peligro, auga, agua, lateral, golf"
                },
                "healthcare/blood_donation": {
                    "name": "Doación de sangue"
                },
                "healthcare/laboratory": {
                    "name": "Laboratorio médico"
                },
                "healthcare/physiotherapist": {
                    "name": "Fisioterapeuta"
                },
                "healthcare/podiatrist": {
                    "name": "Podólogo"
                },
                "healthcare/psychotherapist": {
                    "name": "Psicoterapeuta"
                },
                "highway": {
                    "name": "Estrada"
                },
                "highway/bridleway": {
                    "name": "Camiño de ferradura",
                    "terms": "camiño, ferradura, cabalo"
                },
                "highway/bus_guideway": {
                    "name": "Bus guiado"
                },
                "highway/bus_stop": {
                    "name": "Paraxe de bus"
                },
                "highway/construction": {
                    "name": "Estrada cortada"
                },
                "highway/corridor": {
                    "name": "Corredor interior",
                    "terms": "corredor, pasillo"
                },
                "highway/crossing": {
                    "name": "Paso de peóns"
                },
                "highway/crossing/marked": {
                    "name": "Paso de peóns marcado",
                    "terms": "cebra, paso de cebra, cruzamento marcado, paso de peóns, cruzamento de peóns"
                },
                "highway/crossing/marked-raised": {
                    "name": "Paso de peóns marcado (Levantado)",
                    "terms": "paso de cebra, cruzamento marcado, paso de peóns, lombo de burro, lombada, velocidade, calmador, redutor"
                },
                "highway/crossing/unmarked": {
                    "name": "Paso de peóns sen marcar",
                    "terms": "paso de peóns sen marcar"
                },
                "highway/crossing/unmarked-raised": {
                    "name": "Paso de peóns sen marcar (Levantado)"
                },
                "highway/crossing/zebra": {
                    "name": "Paso de peóns marcado"
                },
                "highway/crossing/zebra-raised": {
                    "name": "Paso de peóns marcado (Levantado)"
                },
                "highway/cycleway": {
                    "name": "Senda ciclista"
                },
                "highway/cycleway/bicycle_foot": {
                    "name": "Senda ciclista e peonil"
                },
                "highway/cycleway/crossing": {
                    "name": "Paso de bicicletas"
                },
                "highway/cycleway/crossing/marked": {
                    "name": "Paso de bicicletas marcado",
                    "terms": "paso de bicicleta, cruzamento de carril bici, cruzamento de ciclovía, cruzamento de bicicleta, cruzamento de bici, cruzamento de senda ciclista"
                },
                "highway/cycleway/crossing/unmarked": {
                    "name": "Paso de bicicletas sen marcar",
                    "terms": "cruzamento de carril bici, cruzamento de ciclovía, cruzamento de bicicleta, cruzamento de bici, cruzamento de senda ciclista"
                },
                "highway/elevator": {
                    "name": "Montacargas",
                    "terms": "montacargas, ascensor, elevador"
                },
                "highway/emergency_bay": {
                    "name": "Lugar de paraxe de emerxencia",
                    "terms": "autopista, parada de emerxencia, autoestrada, autovía"
                },
                "highway/footway": {
                    "name": "Senda peonil"
                },
                "highway/footway/conveying": {
                    "name": "Pasarela móbil"
                },
                "highway/footway/crossing": {
                    "name": "Paso de peóns"
                },
                "highway/footway/marked": {
                    "name": "Paso de peóns marcado",
                    "terms": "cebra, paso de cebra, cruzamento marcado, paso de peóns, cruzamento de peóns"
                },
                "highway/footway/marked-raised": {
                    "name": "Paso de peóns marcado (Levantado)",
                    "terms": "paso de cebra, cruzamento marcado, paso de peóns, lombo de burro, lombada, velocidade, calmador, redutor"
                },
                "highway/footway/sidewalk": {
                    "name": "Beirarrúa"
                },
                "highway/footway/unmarked": {
                    "name": "Paso peonil sen marcar",
                    "terms": "cruzamento sen marcar, paso de peóns sen marcar"
                },
                "highway/footway/unmarked-raised": {
                    "name": "Paso de peóns sen marcar (Levantado)"
                },
                "highway/footway/zebra": {
                    "name": "Paso de peóns marcado"
                },
                "highway/footway/zebra-raised": {
                    "name": "Paso de peóns marcado (Levantado)"
                },
                "highway/give_way": {
                    "name": "Ceda o paso"
                },
                "highway/living_street": {
                    "name": "Rúa semipeonil",
                    "terms": "rua, residencial, urbanización, residencial, semipeatonal, zona residencial, zona 30, vía compartida, calle"
                },
                "highway/mini_roundabout": {
                    "name": "Mini rotonda"
                },
                "highway/motorway": {
                    "name": "Autoestrada",
                    "terms": "autovía, autopista, autoestrada"
                },
                "highway/motorway_junction": {
                    "name": "Saída de autoestrada",
                    "terms": "saída, entrada, autopista, autovía, autoestrada"
                },
                "highway/motorway_link": {
                    "name": "Ligazón da autoestrada",
                    "terms": "autovía, autoestrada, ligazón, enlace, entrada, saída, acceso, autopista"
                },
                "highway/path": {
                    "name": "Camiño"
                },
                "highway/pedestrian_area": {
                    "name": "Zona peonil",
                    "terms": "área, area, centro, praza, pasarela, peatón, peaton, peatonal, peón, peon, peonil, plaza"
                },
                "highway/pedestrian_line": {
                    "name": "Rúa peonil",
                    "terms": "peón, peon, peonil, rua peonil, rua de peóns, pasarela, peatonal, comercial, so garaxes, praza"
                },
                "highway/primary": {
                    "name": "Estrada primaria",
                    "terms": "estrada, primaria, primaria básica"
                },
                "highway/primary_link": {
                    "name": "Ligazón da estrada primaria"
                },
                "highway/residential": {
                    "name": "Rúa urbana",
                    "terms": "calle, avenida, ruta, vía, boulevar, bulevar, paseo, residencial, urbana, domiciliaria, rua"
                },
                "highway/rest_area": {
                    "name": "Zona de descanso",
                    "terms": "área de descanso, apartadeiro"
                },
                "highway/road": {
                    "name": "Estrada de categoría descoñecida"
                },
                "highway/secondary": {
                    "name": "Estrada secundaria",
                    "terms": "primaria complementaria"
                },
                "highway/secondary_link": {
                    "name": "Ligazón da estrada secundaria"
                },
                "highway/service": {
                    "name": "Estrada de servizo"
                },
                "highway/service/alley": {
                    "name": "Calexón"
                },
                "highway/service/drive-through": {
                    "name": "Auto-Servizo"
                },
                "highway/service/driveway": {
                    "name": "Entrada de garaxe"
                },
                "highway/service/emergency_access": {
                    "name": "Acceso de emerxencia"
                },
                "highway/service/parking_aisle": {
                    "name": "Corredor do aparcadoiro"
                },
                "highway/services": {
                    "name": "Zona de servizo",
                    "terms": "área de servizo, estación de servizo, área de servicio, estación de servicio"
                },
                "highway/speed_camera": {
                    "name": "Rádar de velocidade"
                },
                "highway/steps": {
                    "name": "Escadas"
                },
                "highway/steps/conveying": {
                    "name": "Escadas mecánicas",
                    "terms": "escadas mecánicas, escaleira mecánica"
                },
                "highway/stop": {
                    "name": "Sinal de Stop",
                    "terms": "sinal, cartel, stop, deterse, parada, pare, alto, stop, paraxe"
                },
                "highway/street_lamp": {
                    "name": "Farol"
                },
                "highway/tertiary": {
                    "name": "Estrada terciaria",
                    "terms": "secundaria, diputación"
                },
                "highway/tertiary_link": {
                    "name": "Ligazón da estrada terciaria"
                },
                "highway/track": {
                    "name": "Pista ou camiño rural"
                },
                "highway/traffic_mirror": {
                    "name": "Espello de tráfico"
                },
                "highway/traffic_signals": {
                    "name": "Semáforo"
                },
                "highway/trunk": {
                    "name": "Estrada principal",
                    "terms": "nacional, vía rápida, vía de alta capacidade"
                },
                "highway/trunk_link": {
                    "name": "Ligazón da estrada principal"
                },
                "highway/turning_circle": {
                    "name": "Círculo de xiro"
                },
                "highway/turning_loop": {
                    "name": "Círculo de xiro (illa)"
                },
                "highway/unclassified": {
                    "name": "Estrada Menor/Sen Clasificar"
                },
                "historic": {
                    "name": "Lugar histórico"
                },
                "historic/archaeological_site": {
                    "name": "Sitio arqueolóxico"
                },
                "historic/boundary_stone": {
                    "name": "Marco",
                    "terms": "marco, fito, mollón, mouteira, linde, pedra"
                },
                "historic/castle": {
                    "name": "Castelo"
                },
                "historic/castle/palace": {
                    "name": "Pazo real",
                    "terms": "residencia real, real, rei, raíña"
                },
                "historic/castle/stately": {
                    "name": "Château",
                    "terms": "casa de campo histórica, casa señorial, señoril, nobreza, representante"
                },
                "historic/city_gate": {
                    "name": "Porta histórica de cidade",
                    "terms": "porta histórica, porta, histórico, cidade"
                },
                "historic/fort": {
                    "name": "Forte histórico",
                    "terms": "militar, forte hirtórico, forte"
                },
                "historic/manor": {
                    "name": "Casa señoril ou pazo",
                    "terms": "mansión, nobreza, finca, casa solariega, casa señoril, casa señorial, pazo"
                },
                "historic/memorial": {
                    "name": "Monumento conmemorativo"
                },
                "historic/memorial/plaque": {
                    "name": "Placa conmemorativa"
                },
                "historic/monument": {
                    "name": "Monumento"
                },
                "historic/ruins": {
                    "name": "Ruínas",
                    "terms": "restos, ruina, ruinas, vestixios, destruido"
                },
                "historic/tomb": {
                    "name": "Tumba"
                },
                "historic/wayside_cross": {
                    "name": "Cruceiro",
                    "terms": "cruceiro, cruz"
                },
                "historic/wayside_shrine": {
                    "name": "Peto de ánimas"
                },
                "historic/wreck": {
                    "name": "Naufraxio"
                },
                "indoor": {
                    "name": "Elemento de interior"
                },
                "indoor/area": {
                    "name": "Zona interior",
                    "terms": "espazo interior, interior, área, area"
                },
                "indoor/corridor": {
                    "name": "Corredor interior"
                },
                "indoor/corridor_line": {
                    "name": "Corredor interior"
                },
                "indoor/door": {
                    "name": "Porta interior"
                },
                "indoor/room": {
                    "name": "Habitación"
                },
                "indoor/wall": {
                    "name": "Parede interior"
                },
                "internet_access/wlan": {
                    "name": "Punto de acceso Wi-Fi"
                },
                "junction": {
                    "name": "Intersección",
                    "terms": "intersección, cruzamento, cruce, incorporación"
                },
                "junction/circular": {
                    "name": "Círculo de tráfico"
                },
                "junction/roundabout": {
                    "name": "Rotonda"
                },
                "landuse": {
                    "name": "Uso da terra"
                },
                "landuse/allotments": {
                    "name": "Hortas comunitarias",
                    "terms": "xardín, comunitario, horta, horto, urbano"
                },
                "landuse/aquaculture": {
                    "name": "Acuicultura"
                },
                "landuse/basin": {
                    "name": "Conca"
                },
                "landuse/brownfield": {
                    "name": "Soar urbanizado abandonado"
                },
                "landuse/cemetery": {
                    "name": "Cemiterio"
                },
                "landuse/churchyard": {
                    "name": "Adro",
                    "terms": "adro, igrexa"
                },
                "landuse/commercial": {
                    "name": "Zona de oficinas",
                    "terms": "área comercial, área de oficinas, área de negocios, parques empresariais, área de venda de produtos, área de servizos, empresa, oficina"
                },
                "landuse/farm": {
                    "name": "Terra de cultivo"
                },
                "landuse/farmland": {
                    "name": "Terra de cultivo",
                    "terms": "terra de cultivo, leira, veiga, agro, eido"
                },
                "landuse/farmyard": {
                    "name": "Granxa"
                },
                "landuse/forest": {
                    "name": "Bosque xestionado",
                    "terms": "talla, tala, bosque, madeira, árbore, arbore"
                },
                "landuse/garages": {
                    "name": "Zona de garaxes privados",
                    "terms": "terreo, garaxe, almacenamento, almacenaxe, cocheiras, cocheira, área, area, uso da terra, soar, solar"
                },
                "landuse/grass": {
                    "name": "Céspede",
                    "terms": "céspede, herba"
                },
                "landuse/greenfield": {
                    "name": "Soar urbanizábel",
                    "terms": "soar, terreo, campo, urbanizábel, construír, construción"
                },
                "landuse/harbour": {
                    "name": "Peirao",
                    "terms": "peirao, porto, muelle"
                },
                "landuse/industrial": {
                    "name": "Zona industrial",
                    "terms": "área industrial, parque industrial, industria, fábrica, area industrial, terreo industrial, poligono, polígono, fabrica, fábricas, industrial"
                },
                "landuse/industrial/scrap_yard": {
                    "name": "Depósito de ferralla"
                },
                "landuse/industrial/slaughterhouse": {
                    "name": "Matadoiro",
                    "terms": "matadoiro, carne, carnicería, carnizaría, becerro, polo, vaca, porco, aves de curral, curral"
                },
                "landuse/landfill": {
                    "name": "Vertedoiro",
                    "terms": "vertedoiro, lixo, escombrera, basurero"
                },
                "landuse/meadow": {
                    "name": "Pradaría",
                    "terms": "prado, pasto, pradeira, herba"
                },
                "landuse/military": {
                    "name": "Zona militar",
                    "terms": "área militar, terreo militar, zona militar, base aérea, municións, barracas, bunkers, control militar, base naval, zona de perigo, área perigosa, sitio de explosión nuclear, oficinas militares, reximentos, polígonos de tiro, áreas de adestramento, liceos militares, cuarteis"
                },
                "landuse/military/airfield": {
                    "name": "Aeródromo militar"
                },
                "landuse/military/barracks": {
                    "name": "Barracóns"
                },
                "landuse/military/danger_area": {
                    "name": "Área perigosa",
                    "terms": "zona de perigo, bombas, minas, munición, explosivo, militar, exército, forza aérea, mariña, armada, forza naval, área perigosa, zona de exclusión"
                },
                "landuse/military/naval_base": {
                    "name": "Base naval"
                },
                "landuse/military/obstacle_course": {
                    "name": "Pista de obstáculos"
                },
                "landuse/military/range": {
                    "name": "Campo de tiro militar"
                },
                "landuse/military/training_area": {
                    "name": "Área de adestramento militar",
                    "terms": "área de probas, zona de probas, sitio de probas, tiro, disparo, proba de armas, proba táctica militar, tecnoloxía militar, demostración de terreo, militar, exército, forza aérea, mariña, armada, forza naval"
                },
                "landuse/orchard": {
                    "name": "Área de froitais",
                    "terms": "froitais, froitas, pomar"
                },
                "landuse/plant_nursery": {
                    "name": "Viveiro de plantas",
                    "terms": "viveiro, invernadoiro, xardinaría, plantas"
                },
                "landuse/pond": {
                    "name": "Estanque"
                },
                "landuse/quarry": {
                    "name": "Canteira",
                    "terms": "canteira, pedra, minaría, mina, pedra, rocha, minerais"
                },
                "landuse/railway": {
                    "name": "Corredor ferroviario"
                },
                "landuse/recreation_ground": {
                    "name": "Zona recreativa"
                },
                "landuse/religious": {
                    "name": "Zona relixiosa"
                },
                "landuse/reservoir": {
                    "name": "Encoro"
                },
                "landuse/residential": {
                    "name": "Zona residencial",
                    "terms": "área residencial, zona residencial, zona urbana, mancha urbana, urbanización, condominio, rua"
                },
                "landuse/residential/apartments": {
                    "name": "Complexo de apartamentos"
                },
                "landuse/retail": {
                    "name": "Zona comercial",
                    "terms": "comercial, minorista, venda, tendas, comercios"
                },
                "landuse/vineyard": {
                    "name": "Viña",
                    "terms": "viña, viñedo, uva"
                },
                "landuse/winter_sports": {
                    "name": "Zona de deportes de inverno"
                },
                "leisure": {
                    "name": "Ocio"
                },
                "leisure/adult_gaming_centre": {
                    "name": "Centro recreativo para adultos"
                },
                "leisure/amusement_arcade": {
                    "name": "Sala de xogos recreativos"
                },
                "leisure/beach_resort": {
                    "name": "Complexo turístico",
                    "terms": "resort, complexo, praia, complexo de praia, complexo hoteleiro, complejo hotelero, complexo hotelero"
                },
                "leisure/bird_hide": {
                    "name": "Observatorio de aves",
                    "terms": "observatorio, aves, paxaros"
                },
                "leisure/bleachers": {
                    "name": "Chanzos",
                    "terms": "chanzos, banzos, bancada, gradas, multitude, banco, deportes, soporte, asento, asentos"
                },
                "leisure/bowling_alley": {
                    "name": "Birlos",
                    "terms": "bowling, bolos, boliche, xogo de bolos, pista de bowling, boleira, birlos"
                },
                "leisure/common": {
                    "name": "Zona comunal",
                    "terms": "terras comunais, terreo comunal, comunal, terras comúns"
                },
                "leisure/dance": {
                    "name": "Sala de baile"
                },
                "leisure/dancing_school": {
                    "name": "Escola de danza"
                },
                "leisure/dog_park": {
                    "name": "Parque para cans",
                    "terms": "parque, can, cans, canino"
                },
                "leisure/firepit": {
                    "name": "Fogueira"
                },
                "leisure/fishing": {
                    "name": "Lugar de pesca",
                    "terms": "lugar de pesca, pescador, pescar, pescantín"
                },
                "leisure/fitness_centre": {
                    "name": "Ximnasio",
                    "terms": "ximnasio, fitness, exercicio"
                },
                "leisure/fitness_centre/yoga": {
                    "name": "Estudio de ioga",
                    "terms": "ioga, yoga"
                },
                "leisure/fitness_station": {
                    "name": "Estación de ximnasia ao aire libre"
                },
                "leisure/fitness_station/rings": {
                    "name": "Aneis ou argolas para exercicio"
                },
                "leisure/garden": {
                    "name": "Xardín"
                },
                "leisure/golf_course": {
                    "name": "Campo de golf"
                },
                "leisure/horse_riding": {
                    "name": "Centro de equitación"
                },
                "leisure/ice_rink": {
                    "name": "Pista de xeo"
                },
                "leisure/marina": {
                    "name": "Porto deportivo"
                },
                "leisure/miniature_golf": {
                    "name": "Minigolf"
                },
                "leisure/nature_reserve": {
                    "name": "Reserva natural"
                },
                "leisure/outdoor_seating": {
<<<<<<< HEAD
                    "name": "Área de asentos ó exterior",
=======
                    "name": "Zona de asentos ó exterior",
>>>>>>> 770ab139
                    "terms": "ó ar libre, ó aire libre, ao ar libre, ao aire libre, xardín de cervexa, comedor, cafetería, cafetaría, cafeteria, restaurante, pub, bar, patio, terraza, mesas, estar, sombrilla, parasol, antuca, catasol"
                },
                "leisure/park": {
                    "name": "Parque",
                    "terms": "parque, zona verde, xardín, alameda"
                },
                "leisure/picnic_table": {
                    "name": "Mesa de pícnic",
                    "terms": "mesa de picnic, mesa de parque, mesa de merendeiro"
                },
                "leisure/picnic_table/chess": {
                    "name": "Taboleiro de xadrez"
                },
                "leisure/pitch": {
                    "name": "Campo deportivo"
                },
                "leisure/pitch/american_football": {
                    "name": "Campo de fútbol americano"
                },
                "leisure/pitch/baseball": {
                    "name": "Campo de béisbol"
                },
                "leisure/pitch/basketball": {
                    "name": "Cancha de baloncesto"
                },
                "leisure/pitch/beachvolleyball": {
                    "name": "Cancha de voley praia"
                },
                "leisure/pitch/bowls": {
                    "name": "Campo de bolos",
                    "terms": "bolos, petanca, bocha"
                },
                "leisure/pitch/cricket": {
                    "name": "Campo de crícket"
                },
                "leisure/pitch/equestrian": {
                    "name": "Picadeiro",
                    "terms": "picadeiro, cabalos, equitación"
                },
                "leisure/pitch/rugby_league": {
                    "name": "Campo de rugby league",
                    "terms": "rugby, rugby league, rugby liga, rugby a 13"
                },
                "leisure/pitch/rugby_union": {
                    "name": "Campo de rugby union",
                    "terms": "rugby, rugby union, rugby a 15"
                },
                "leisure/pitch/skateboard": {
                    "name": "Parque de patinaxe",
                    "terms": "patinaxe, skate, skateboard, patíns, monopatín"
                },
                "leisure/pitch/soccer": {
                    "name": "Campo de fútbol"
                },
                "leisure/pitch/table_tennis": {
                    "name": "Mesa de ping-pong",
                    "terms": "ping-pong, ping pong, pimpón, tenis de mesa,"
                },
                "leisure/pitch/tennis": {
                    "name": "Cancha de tenis"
                },
                "leisure/pitch/volleyball": {
                    "name": "Cancha de voleibol"
                },
                "leisure/playground": {
                    "name": "Parque infantil",
                    "terms": "parque infantil, área de recreo, columpios, tobogán"
                },
                "leisure/resort": {
                    "name": "Complexo turístico",
                    "terms": "resort, complexo turístico, vacacións"
                },
                "leisure/slipway": {
                    "name": "Rampla para embarcacións"
                },
                "leisure/slipway_point": {
                    "name": "Rampla para embarcacións"
                },
                "leisure/sports_centre": {
                    "name": "Complexo deportivo",
                    "terms": "complexo deportivo, centro deportivo, polideportivo, campos, piscinas, ximnasio"
                },
                "leisure/sports_centre/swimming": {
                    "name": "Instalacións de piscina",
                    "terms": "piscina, natación, buceo, auga"
                },
                "leisure/stadium": {
                    "name": "Estadio"
                },
                "leisure/swimming_area": {
                    "name": "Zona de natación natural"
                },
                "leisure/swimming_pool": {
                    "name": "Piscina"
                },
                "leisure/track": {
                    "name": "Pista de competición (non motorizada)"
                },
                "leisure/water_park": {
                    "name": "Parque acuático",
                    "terms": "parque de auga, auga, agua, aquapark"
                },
                "line": {
                    "name": "Liña"
                },
                "man_made": {
                    "name": "Estrutura artificial"
                },
                "man_made/adit": {
                    "name": "Entrada a mina",
                    "terms": "entrada, mina, minaría, cova, galería, túnel"
                },
                "man_made/antenna": {
                    "name": "Antena"
                },
                "man_made/breakwater": {
                    "name": "Crebaondas",
                    "terms": "rompeolas, rompeondas, quebraondas, crebaondas, dique, espigón, malecón"
                },
                "man_made/bridge": {
                    "name": "Ponte"
                },
                "man_made/chimney": {
                    "name": "Cheminea"
                },
                "man_made/clearcut": {
                    "name": "Bosque cortado",
                    "terms": "bosque cortado, bosque talado, bosque, tallado, talla, desmonte, madeira, árbore"
                },
                "man_made/crane": {
                    "name": "Guindastre",
                    "terms": "guindastre, grúa, grua, elevadora, cabria, cabrestante, trucha, pluma"
                },
                "man_made/cutline": {
                    "name": "Corta lumes",
                    "terms": "cortalumes, cortafuegos"
                },
                "man_made/embankment": {
                    "name": "Terraplén"
                },
                "man_made/flagpole": {
                    "name": "Mastro de bandeira",
                    "terms": "bandeira, mastro, hasta"
                },
                "man_made/gasometer": {
                    "name": "Gasómetro",
                    "terms": "gasómetro, gas, contedor, depósito"
                },
                "man_made/groyne": {
                    "name": "Dique",
                    "terms": "dique, espolón, espigón"
                },
                "man_made/lighthouse": {
                    "name": "Faro",
                    "terms": "faro, baliza"
                },
                "man_made/mast": {
                    "name": "Mastro",
                    "terms": "mastro, pau, poste, hasta, antena, telefonía, comunicación, torre"
                },
                "man_made/monitoring_station": {
                    "name": "Estación meteorolóxica"
                },
                "man_made/observatory": {
                    "name": "Observatorio"
                },
                "man_made/petroleum_well": {
                    "name": "Pozo petrolífero",
                    "terms": "pozo, petróleo, petrolífero"
                },
                "man_made/pier": {
                    "name": "Peirao",
                    "terms": "peirao, muelle, embarcadoiro, pantalán"
                },
                "man_made/pipeline": {
                    "name": "Tubaxe",
                    "terms": "tubaxe, tubería, tubaría, tubo, canalización, oleoduto"
                },
                "man_made/pipeline/underground": {
                    "name": "Tubaxe subterránea",
                    "terms": "petróleo, gas natural, auga, alcantarillado, augas residuais, desechos, refugallos, tubería, gasoduto, oleoduto, tubaxe, tubaría, tuberia, tubo"
                },
                "man_made/pipeline/valve": {
                    "name": "Válvula de tubaxe",
                    "terms": "petróleo, gas natural, auga, alcantarillado, augas residuais, pluviais, oleoduto"
                },
                "man_made/pumping_station": {
                    "name": "Estación de bombeo",
                    "terms": "estación de bombeo, bomba, drenaxe, auga"
                },
                "man_made/silo": {
                    "name": "Silo",
                    "terms": "silo, depósito, gran, almacenar"
                },
                "man_made/storage_tank": {
                    "name": "Tanque de almacenaxe",
                    "terms": "tanque, depósito, almacenaxe, almacenamento, contedor"
                },
                "man_made/storage_tank/water": {
                    "name": "Depósito de auga"
                },
                "man_made/street_cabinet": {
                    "name": "Armario de telecomunicacións",
                    "terms": "televisión por cable, caixa de monitoreo, caixa técnica, telecomunicaciones, telecomunicacións, comunicacións, gabinete, caixa, caseta, cabina, rúa, rua, calle, estrada, avenida, control de sinais de tráfico, caja, carretera, semaforo, semáforos, caixa de rúa, armario se rúa, armario de instalacións, armario de instalaciones, armario outdoor, bastidor, cuadro, cadro, teleco, eléctrico, electrico, eletrico, enerxía, rexistro, nicho, cabinet, cabinete, cabinets"
                },
                "man_made/surveillance": {
                    "name": "Vixilancia",
                    "terms": "vixilancia, cámara, vídeo, recoñecemento facial, lector de matrículas, cctv, seguridade, webcam, seguranza, vixiar, zona videovixiada"
                },
                "man_made/surveillance/camera": {
                    "name": "Cámara de vixilancia"
                },
                "man_made/survey_point": {
                    "name": "Vértice xeodésico",
                    "terms": "vértice xeodésico, xeodesia"
                },
                "man_made/tower": {
                    "name": "Torre",
                    "terms": "torre, mastro, edificio, estrutura alta"
                },
                "man_made/tower/bell_tower": {
                    "name": "Campanil",
                    "terms": "campanario, campanil, torre da igrexa, campá, sino"
                },
                "man_made/tower/communication": {
                    "name": "Torre de comunicación",
                    "terms": "antena, torre de transmisión, torre de telefonía celular, torre de telefonía móbil, mastro de comunicación, torre de comunicación, torre adaptada, torre de telefonía móbil, mastro de radio, torre de radio, torre de televisión, mastro de transmisión, torre de transmisión, torre de televisión"
                },
                "man_made/tower/defensive": {
                    "name": "Torre defensiva",
                    "terms": "torre fortificada, torre do castelo"
                },
                "man_made/tower/observation": {
                    "name": "Torre de observación",
                    "terms": "torre de vixiancia, torre de lume"
                },
                "man_made/wastewater_plant": {
                    "name": "Depuradora de augas residuais",
                    "terms": "depuradora, auga, planta depuradora, EDAR, augas residuais, saneamento, tratamento de augas residuais, depuración, PTAR"
                },
                "man_made/water_tower": {
                    "name": "Torre de auga",
                    "terms": "torre de auga, depósito de auga elevado, tanque de auga"
                },
                "man_made/water_well": {
                    "name": "Pozo de auga",
                    "terms": "auga en pozo, goio"
                },
                "man_made/water_works": {
                    "name": "Planta potabilizadora de auga",
                    "terms": "potabilizadora, ETAP, planta potabilizadora, abastecemento de auga, auga potable, auga potábel"
                },
                "man_made/watermill": {
                    "name": "Muíño de auga",
                    "terms": "auga, agua, hidráulico, hidraulico, caz, azud, aceña, roda, turbina, paleta, molino, noria, moler, moer, muíño hidráulico"
                },
                "man_made/windmill": {
                    "name": "Muíño de vento",
                    "terms": "vento, eólico, granxa, roda, muíño, turbina, extraer auga, bombeo, muiño"
                },
                "man_made/works": {
                    "name": "Fábrica"
                },
                "natural": {
                    "name": "Natural"
                },
                "natural/bare_rock": {
                    "name": "Rocha núa",
                    "terms": "rochas, pedras, zona rochosa, área rochosa, rocha núa, rocha exposta"
                },
                "natural/bay": {
                    "name": "Badía",
                    "terms": "baía, baia, golfo, enseada, bahía, bahia, badia, abra, arnela, cala, enseada, golfo, rada"
                },
                "natural/beach": {
                    "name": "Praia"
                },
                "natural/cape": {
                    "name": "Cabo"
                },
                "natural/cave_entrance": {
                    "name": "Entrada de cova"
                },
                "natural/cliff": {
                    "name": "Cantil"
                },
                "natural/coastline": {
                    "name": "Beiramar",
                    "terms": "liña de costa, costa, litoral, ribeira, beiramar"
                },
                "natural/fell": {
                    "name": "Zonas de montaña"
                },
                "natural/glacier": {
                    "name": "Glaciar"
                },
                "natural/grassland": {
                    "name": "Pradeira",
                    "terms": "pradeira, pradaría, herba, herbáceas, gramíneas"
                },
                "natural/heath": {
                    "name": "Uceira",
                    "terms": "uceira, breixeira, moural, urceira, uzal, herba, arbustos, gamallos"
                },
                "natural/mud": {
                    "name": "Barro"
                },
                "natural/peak": {
                    "name": "Cumio",
                    "terms": "pico, cumio, cume, montaña, monte, cúspide"
                },
                "natural/reef": {
                    "name": "Arrecife"
                },
                "natural/ridge": {
                    "name": "Crista"
                },
                "natural/saddle": {
                    "name": "Paso de montaña",
                    "terms": "porto de montaña, paso de montaña"
                },
                "natural/sand": {
                    "name": "Area"
                },
                "natural/scree": {
                    "name": "Pedregal",
                    "terms": "pedregal, laxas, laxes, pedras, rochas"
                },
                "natural/scrub": {
                    "name": "Matogueira",
                    "terms": "matogueira, arbustos, toxeira, toxos, silveira, breña, coucheira, fraguiza, vedramio"
                },
                "natural/spring": {
                    "name": "Manancial",
                    "terms": "manancial, fonte, auga"
                },
                "natural/tree": {
                    "name": "Árbore"
                },
                "natural/tree_row": {
                    "name": "Ringleira de árbores"
                },
                "natural/volcano": {
                    "name": "Volcán"
                },
                "natural/water": {
                    "name": "Auga",
                    "terms": "río, auga, lago, laguna, albufeira, ibón, lagoa, estanque, embalse, encoro, pantano, balsa, corpo de auga, augas, lámina de auga, poza de auga, charca, agua, regato, rego, pozo, poza, burgas, termas"
                },
                "natural/water/basin": {
                    "name": "Conca"
                },
                "natural/water/canal": {
                    "name": "Canal"
                },
                "natural/water/lake": {
                    "name": "Lagoa",
                    "terms": "lago, lagoa, charca, auga"
                },
                "natural/water/moat": {
                    "name": "Foso",
                    "terms": "foso"
                },
                "natural/water/pond": {
                    "name": "Estanque",
                    "terms": "auga, estanque, lagoa, charca"
                },
                "natural/water/reservoir": {
                    "name": "Encoro",
                    "terms": "encoro, presa, embalse, estanque"
                },
                "natural/water/river": {
                    "name": "Río"
                },
                "natural/water/stream": {
                    "name": "Regato"
                },
                "natural/water/wastewater": {
                    "name": "Conca de augas residuais",
                    "terms": "bazofia, desperdicio, desproveito, reboutallo, sobra, varredura, refugo, excrementos, caca, feces, merda, refugallo, mierda, augas residuais, residuos, conca de asentamento, conca clarificadora, cuenca"
                },
                "natural/wetland": {
                    "name": "Pantano"
                },
                "natural/wood": {
                    "name": "Bosque",
                    "terms": "bosque, fraga, foresta, monte, árbores"
                },
                "noexit/yes": {
                    "name": "Sen saída"
                },
                "office": {
                    "name": "Oficina"
                },
                "office/accountant": {
                    "name": "Contábel"
                },
                "office/administrative": {
                    "name": "Administración local"
                },
                "office/adoption_agency": {
                    "name": "Axencia de adopción"
                },
                "office/advertising_agency": {
                    "name": "Axencia de publicidade"
                },
                "office/architect": {
                    "name": "Arquitecto"
                },
                "office/association": {
                    "name": "Oficina de organización sen ánimo de lucro"
                },
                "office/charity": {
                    "name": "Oficina da caridade",
                    "terms": "caridade, beneficencia"
                },
                "office/company": {
                    "name": "Oficina corporativa"
                },
                "office/coworking": {
                    "name": "Espacio de cotraballo"
                },
                "office/diplomatic": {
                    "name": "Oficina diplomática"
                },
                "office/diplomatic/consulate": {
                    "name": "Consulado",
                    "terms": "consulado, cónsul"
                },
                "office/diplomatic/embassy": {
                    "name": "Embaixada"
                },
                "office/diplomatic/liaison": {
                    "name": "Oficina de ligazóns"
                },
                "office/educational_institution": {
                    "name": "Institución educativa"
                },
                "office/employment_agency": {
                    "name": "Oficina de emprego"
                },
                "office/energy_supplier": {
                    "name": "Oficina de empresa enerxética"
                },
                "office/estate_agent": {
                    "name": "Axencia inmobiliaria"
                },
                "office/financial": {
                    "name": "Oficina financeira"
                },
                "office/financial_advisor": {
                    "name": "Asesor financeiro"
                },
                "office/forestry": {
                    "name": "Oficina forestal",
                    "terms": "bosque, parque, gardabosques, gardaparques"
                },
                "office/foundation": {
                    "name": "Oficina de fundación"
                },
                "office/government": {
                    "name": "Oficina gobernamental",
                    "terms": "oficina gobernamental, oficina do goberno"
                },
                "office/government/register_office": {
                    "name": "Oficina de rexistro civil"
                },
                "office/government/tax": {
                    "name": "Oficina de impostos e rentas"
                },
                "office/guide": {
                    "name": "Oficina de guías turísticos"
                },
                "office/insurance": {
                    "name": "Oficina de seguros",
                    "terms": "seguros, aseguradora"
                },
                "office/it": {
                    "name": "Oficina de tecnoloxías da información"
                },
                "office/lawyer": {
                    "name": "Bufete",
                    "terms": "bufete, avogados, legal"
                },
                "office/lawyer/notary": {
                    "name": "Notaría"
                },
                "office/moving_company": {
                    "name": "Empresa de mudanzas"
                },
                "office/newspaper": {
                    "name": "Oficina de xornal"
                },
                "office/ngo": {
                    "name": "Oficina ONG"
                },
                "office/notary": {
                    "name": "Notaría"
                },
                "office/physician": {
                    "name": "Médico"
                },
<<<<<<< HEAD
=======
                "office/political_party": {
                    "name": "Oficina do partido político",
                    "terms": "oficina de partido político, partido político, politico, politica, sede"
                },
>>>>>>> 770ab139
                "office/private_investigator": {
                    "name": "Oficina de investigador privado"
                },
                "office/religion": {
                    "name": "Oficina relixiosa",
                    "terms": "oficina relixiosa, relixión"
                },
                "office/research": {
                    "name": "Oficina de investigación",
                    "terms": "investigación, desenvolvemento, I+D, laboratorio"
                },
                "office/tax_advisor": {
                    "name": "Oficina de xestor fiscal"
                },
                "office/telecommunication": {
                    "name": "Oficina de telecomunicacións"
                },
                "office/therapist": {
                    "name": "Oficina de terapeuta"
                },
                "office/travel_agent": {
                    "name": "Axencia de viaxes"
                },
                "office/water_utility": {
                    "name": "Oficina de servizos públicos de auga",
                    "terms": "servizo público, servicio público, publico, auga, agua, saneamento"
                },
                "piste/downhill/halfpipe": {
                    "name": "Mediotubo",
                    "terms": "esquí, alpino, halfpipe, half pipe, snowboard, costa abaixo, pista, medio tubo, medio-tubo, meio-tubo, meio tubo, skate, patín, patinete, monopatín, longboard, board, bici, bmx, bicicleta de competición"
                },
                "piste/piste": {
                    "name": "Pistas de deportes de inverno"
                },
                "place": {
                    "name": "Lugar"
                },
                "place/city": {
                    "name": "Cidade"
                },
                "place/city_block": {
                    "name": "Mazá urbana",
                    "terms": "mazá"
                },
                "place/farm": {
                    "name": "Granxa"
                },
                "place/hamlet": {
                    "name": "Aldea"
                },
                "place/island": {
                    "name": "Illa",
                    "terms": "illa, isla, illote, insua"
                },
                "place/islet": {
                    "name": "Illote"
                },
                "place/isolated_dwelling": {
                    "name": "Vivenda illada"
                },
                "place/locality": {
                    "name": "Lugar"
                },
                "place/neighbourhood": {
                    "name": "Veciñanza ou subarrio",
                    "terms": "veciñanza, subarrio, colonia, barrio pequeno, núcleo urbano"
                },
                "place/plot": {
                    "name": "Parcela"
                },
                "place/quarter": {
                    "name": "Sub-municipio / Distrito"
                },
                "place/square": {
                    "name": "Praza",
                    "terms": "praza, plaza"
                },
                "place/suburb": {
                    "name": "Barrio ou suburbio",
                    "terms": "barrio, suburbio, división administrativa, division administrativa, burgo, delegación, delegacion, localidade, bairro, distrito, veciñanza"
                },
                "place/town": {
                    "name": "Cidade pequena"
                },
                "place/village": {
                    "name": "Vila",
                    "terms": "poboación, aldea, vila, poboado"
                },
                "playground/sandpit": {
                    "name": "Areeiro",
                    "terms": "areeiro, areal, area, caixón de area"
                },
                "playground/zipwire": {
                    "name": "Tirolina",
                    "terms": "tirolina, soga, cable, colgarse, pendurarse, tirolesa, corda"
                },
                "point": {
                    "name": "Punto"
                },
                "power": {
                    "name": "Liña eléctrica"
                },
                "power/cable/underground": {
                    "name": "Liña eléctrica subterránea",
                    "terms": "cable, alimentación, enerxía, electricidade, subterráneo, cabo, rede, alta, baixa, tensión, tension"
                },
                "power/generator": {
                    "name": "Xerador de enerxía",
                    "terms": "subestación, xerador, xenerador, xenerador eléctrico, xenerador de electricidade, xenerador de potencia, xerador de enerxia, estación eléctrica, planta de electridade, central eléctrica, electricidade, eléctrica, electrica"
                },
                "power/generator/method/photovoltaic": {
                    "name": "Panel solar",
                    "terms": "módulo fotovoltaico, FV, PV, luz solar, solar, panel"
                },
                "power/generator/source/hydro": {
                    "name": "Turbina de auga",
                    "terms": "encalco, encoro, represa, vaira, xerador, xenerador, turbina francis, hidroelectricidade, turbina kaplan, turbina pelton"
                },
                "power/generator/method/photovoltaic": {
                    "name": "Panel solar",
                    "terms": "módulo fotovoltaico, FV, PV, luz solar, solar, panel"
                },
                "power/generator/source/wind": {
                    "name": "Turbina eólica"
                },
                "power/line": {
                    "name": "Liña eléctrica de alta tensión",
                    "terms": "enerxía, liña, eléctrica, liñas eléctricas, liña electrica, liñas electricas"
                },
                "power/minor_line": {
                    "name": "Liña eléctrica de media ou baixa tensión",
                    "terms": "media tensión, baixa tensión, enerxía, electrica"
                },
                "power/plant": {
                    "name": "Zona de central eléctrica"
                },
                "power/pole": {
                    "name": "Piar eléctrico",
                    "terms": "poste, electricidade, postes de electricidade, poste de electricidade, piar de enerxía"
                },
                "power/sub_station": {
                    "name": "Subestación"
                },
                "power/substation": {
                    "name": "Subestación"
                },
                "power/switch": {
                    "name": "Interruptor de enerxía"
                },
                "power/tower": {
                    "name": "Torre de alta tensión",
                    "terms": "torre de alto voltaxe, torres de alta tensión, torre de electricidade"
                },
                "power/transformer": {
                    "name": "Transformador"
                },
<<<<<<< HEAD
=======
                "public_transport/platform/aerialway_point": {
                    "name": "Paraxe / Plataforma de vía aérea"
                },
                "public_transport/platform/bus_point": {
                    "name": "Paraxe de bus",
                    "terms": "autobús, bus, colectivo, plataforma, transporte público, parada"
                },
                "public_transport/platform/ferry": {
                    "name": "Plataforma de ferri",
                    "terms": "bote, muelle, transbordador, plataforma, transporte público, peirao, barco"
                },
                "public_transport/platform/ferry_point": {
                    "name": "Paraxe / Plataforma de ferri"
                },
>>>>>>> 770ab139
                "public_transport/platform/light_rail": {
                    "name": "Plataforma de tren lixeiro"
                },
                "public_transport/platform/light_rail_point": {
                    "name": "Paraxe / Plataforma de tren lixeiro"
                },
<<<<<<< HEAD
=======
                "public_transport/platform/monorail_point": {
                    "name": "Paraxe / Plataforma de monorraíl"
                },
                "public_transport/platform/subway_point": {
                    "name": "Paraxe / Plataforma de metro"
                },
                "public_transport/platform/train_point": {
                    "name": "Paraxe / Plataforma de tren"
                },
                "public_transport/platform/tram_point": {
                    "name": "Paraxe / Plataforma de tranvía",
                    "terms": "eléctrico, tren lixeiro, plataforma, transporte público, ferrocarril, tranvía, pista, tránsito, transporte"
                },
                "public_transport/platform/trolleybus_point": {
                    "name": "Paraxe de trolebús",
                    "terms": "autobús, eléctrico, plataforma, transporte público, tranvía, sen rieles, trolley, trolebús, transporte, bus, trollei, trole, sen raís, bus, parada"
                },
                "public_transport/platform_point": {
                    "name": "Paraxe / Plataforma de transporte público",
                    "terms": "plataforma, transporte público, tránsito, transporte, parada"
                },
>>>>>>> 770ab139
                "public_transport/station": {
                    "name": "Estación de transporte público"
                },
                "public_transport/station_bus": {
                    "name": "Estación de autobuses"
                },
<<<<<<< HEAD
=======
                "public_transport/station_ferry": {
                    "name": "Estación / Terminal de ferri",
                    "terms": "barco, muelle, transbordador, ferry, buque, transporte público, transporte publico, estación, terminal, tránsito, transporte, ferri, peirao, barco"
                },
>>>>>>> 770ab139
                "public_transport/station_light_rail": {
                    "name": "Estación de tren lixeiro"
                },
                "public_transport/station_subway": {
                    "name": "Estación de metro"
                },
                "public_transport/station_train": {
                    "name": "Estación de tren"
                },
                "public_transport/station_tram": {
                    "name": "Estación de tranvía"
                },
                "public_transport/stop_area": {
                    "name": "Zona de paraxe do transporte público",
                    "terms": "transporte público, parada, punto de detención"
                },
                "public_transport/stop_position": {
                    "name": "Ubicación de paraxe do transporte público",
                    "terms": "punto detención, transporte público, tránsito, transporte, aéreo, autobús, ferry, tren lixeiro, tranvía, tren, monorraíl, metro, trolebús, parada, bus, ferri"
                },
                "public_transport/stop_position_aerialway": {
                    "name": "Ubicación de paraxe da vía aérea",
                    "terms": "punto detención, transporte público, tránsito, transporte, teleférico, telecabina, góndola, transportador, parada"
                },
                "public_transport/stop_position_bus": {
                    "name": "Punto de parada de autobús",
                    "terms": "punto detención, transporte público, tránsito, transporte, autobús, bus, minibús, parada"
                },
                "public_transport/stop_position_ferry": {
                    "name": "Ubicación de paraxe do ferri",
                    "terms": "punto detención, transporte público, tránsito, transporte, naval, marítimo, bote, barco, ferry, buque, lancha, muelle, dársena, ferri, peirao, parada"
                },
                "public_transport/stop_position_light_rail": {
                    "name": "Ubicación de paraxe do tren lixeiro",
                    "terms": "punto detención, transporte público, tránsito, transporte, tren, ferrocarril, tren lixeiro, parada"
                },
                "public_transport/stop_position_monorail": {
                    "name": "Ubicación de paraxe do monorraíl",
                    "terms": "punto detención, transporte público, tránsito, transporte, tren, ferrocarril, monorraíl, monocarril, bus, parada"
                },
                "public_transport/stop_position_subway": {
                    "name": "Ubicación de paraxe do metro",
                    "terms": "punto detención, transporte público, tránsito, transporte, tren, ferrocarril, metro, subterráneo, parada"
                },
                "public_transport/stop_position_train": {
                    "name": "Ubicación de paraxe do tren",
                    "terms": "punto detención, transporte público, tránsito, transporte, tren, ferrocarril, parada"
                },
                "public_transport/stop_position_tram": {
                    "name": "Ubicación de paraxe do tranvía",
                    "terms": "punto detención, transporte público, tránsito, transporte, tren, ferrocarril, tranvía, parada"
                },
                "public_transport/stop_position_trolleybus": {
                    "name": "Ubicación de paraxe do trolebús",
                    "terms": "punto detención, transporte público, tránsito, transporte, tren, ferrocarril, bus, autobús, trolebús, bus, parada"
                },
                "railway": {
                    "name": "Ferrocarril"
                },
                "railway/abandoned": {
                    "name": "Vía de tren abandonada"
                },
                "railway/buffer_stop": {
                    "name": "Toupeira (parada de buffer)",
                    "terms": "parachoques deslizante, tope, amortiguador, quitamedos, topera, topeira, toupeira"
                },
                "railway/crossing": {
                    "name": "Cruzamento ferroviario (camiño)"
                },
                "railway/derail": {
                    "name": "Derailer Ferroviario"
                },
                "railway/disused": {
                    "name": "Vía de tren en desuso"
                },
                "railway/funicular": {
                    "name": "Funicular"
                },
                "railway/level_crossing": {
                    "name": "Paso a nivel (estrada)",
                    "terms": "paso a nivel, cruzamento ferroviario, paso ferroviario, cruzamento a nivel"
                },
                "railway/light_rail": {
                    "name": "Tren lixeiro"
                },
                "railway/milestone": {
                    "name": "Fito de Vía"
                },
                "railway/monorail": {
                    "name": "Monorraíl"
                },
                "railway/narrow_gauge": {
                    "name": "Ferrocarril de vía estreita"
                },
                "railway/rail": {
                    "name": "Vía de tren"
                },
                "railway/rail/highspeed": {
                    "name": "Liña de alta velocidade"
                },
                "railway/signal": {
                    "name": "Sinal ferroviaria"
                },
                "railway/station": {
                    "name": "Estación de trens"
                },
                "railway/subway": {
                    "name": "Metro"
                },
                "railway/subway_entrance": {
                    "name": "Entrada de metro"
                },
                "railway/switch": {
                    "name": "Garda Agullas"
                },
                "railway/train_wash": {
                    "name": "Lava Tren"
                },
                "railway/tram": {
                    "name": "Tranvía"
                },
                "railway/tram_stop": {
                    "name": "Paraxe de tranvía"
                },
                "relation": {
                    "name": "Relación",
                    "terms": "Relación, Ligazón, Vínculo, Asociación"
                },
                "route/ferry": {
                    "name": "Liña de ferri",
                    "terms": "ruta, rota, liña, ferry, ferri, buque, transbordador, lancha, embarcación, trasbordador, barco"
                },
                "seamark": {
                    "name": "Sinal náutico"
                },
                "shop": {
                    "name": "Tenda"
                },
                "shop/agrarian": {
                    "name": "Tenda de subministracións agrícolas"
                },
                "shop/alcohol": {
                    "name": "Licoraría"
                },
                "shop/anime": {
                    "name": "Tenda de anime"
                },
                "shop/antiques": {
                    "name": "Tenda de antigüidades"
                },
                "shop/appliance": {
                    "name": "Tenda de electrodomésticos"
                },
                "shop/art": {
                    "name": "Tenda de arte"
                },
                "shop/baby_goods": {
                    "name": "Tenda de produtos para meniños"
                },
                "shop/bag": {
                    "name": "Tenda de maletas"
                },
                "shop/bakery": {
                    "name": "Panadaría"
                },
                "shop/bathroom_furnishing": {
                    "name": "Tenda de mobles de baño"
                },
                "shop/beauty": {
                    "name": "Salón de beleza"
                },
                "shop/beauty/nails": {
                    "name": "Salón de unllas"
                },
                "shop/beauty/tanning": {
                    "name": "Salón de bronceado"
                },
                "shop/bed": {
                    "name": "Tenda de colchóns/roupa de cama"
                },
                "shop/beverages": {
                    "name": "Tenda de bebidas"
                },
                "shop/bicycle": {
                    "name": "Tenda de bicicletas"
                },
                "shop/boat": {
                    "name": "Tenda de embarcacións",
                    "terms": "barco, bote, lancha, barco de pesca, jetski, bote de remos, veleiro, embarcacion, barcos"
                },
                "shop/bookmaker": {
                    "name": "Corredor de apostas",
                    "terms": "casa de apostas, casino, Codere, Luckia, apostas"
                },
                "shop/books": {
                    "name": "Libraría",
                    "terms": "libraría, venda de libros"
                },
                "shop/boutique": {
                    "name": "Boutique"
                },
                "shop/butcher": {
                    "name": "Carnizaría"
                },
                "shop/candles": {
                    "name": "Tenda de velas"
                },
                "shop/car": {
                    "name": "Concesionario de automóbiles"
                },
                "shop/car_parts": {
                    "name": "Tenda de recambios de automóbiles"
                },
                "shop/car_repair": {
                    "name": "Taller de arranxo de automóbiles"
                },
                "shop/carpet": {
                    "name": "Tenda de alfombras"
                },
                "shop/charity": {
                    "name": "Tenda solidaria"
                },
                "shop/cheese": {
                    "name": "Tenda de queixos"
                },
                "shop/chemist": {
                    "name": "Drogaría"
                },
                "shop/chocolate": {
                    "name": "Chocolataría"
                },
                "shop/clothes": {
                    "name": "Tenda de roupa"
                },
                "shop/coffee": {
                    "name": "Tenda de café"
                },
                "shop/computer": {
                    "name": "Tenda de informática"
                },
                "shop/confectionery": {
                    "name": "Tenda de larpeiradas",
                    "terms": "larpeira, larpeirada, doce, caramelo, docería, dozaría, confeitería, confeitaría, bombonaría, bombóns, tenda de doces, larpeiradas, gominolas, tenda de larpeiradas"
                },
                "shop/convenience": {
                    "name": "Tenda de ultramarinos"
                },
                "shop/copyshop": {
                    "name": "Copistaría"
                },
                "shop/cosmetics": {
                    "name": "Tenda de cosméticos"
                },
                "shop/craft": {
                    "name": "Tenda de artes e oficios"
                },
                "shop/curtain": {
                    "name": "Tenda de cortinas"
                },
                "shop/dairy": {
                    "name": "Tenda de produtos frescos",
                    "terms": "produtos frescos, frescos, produtos, leite, lácteos, leitária, queixaría, central leiteira"
                },
                "shop/deli": {
                    "name": "Delicatessen"
                },
                "shop/department_store": {
                    "name": "Grandes almacéns"
                },
                "shop/doityourself": {
                    "name": "Tenda de bricolaxe",
                    "terms": "bricolaxe, DIY"
                },
                "shop/dry_cleaning": {
                    "name": "Tinturaría"
                },
                "shop/e-cigarette": {
                    "name": "Tenda de cigarros electrónicos"
                },
                "shop/electronics": {
                    "name": "Tenda de electrodomésticos"
                },
                "shop/erotic": {
                    "name": "Tenda erótica"
                },
                "shop/fabric": {
                    "name": "Tenda de teas"
                },
                "shop/farm": {
                    "name": "Tenda de produtos agrícolas"
                },
                "shop/fashion": {
                    "name": "Tenda de moda"
                },
                "shop/fishing": {
                    "name": "Tenda de pesca"
                },
                "shop/fishmonger": {
                    "name": "Peixaría"
                },
                "shop/florist": {
                    "name": "Floraría"
                },
                "shop/frame": {
                    "name": "Tenda de enmarcado",
                    "terms": "enmarcado, marco, enmarcar, cadro"
                },
                "shop/frozen_food": {
                    "name": "Conxelados",
                    "terms": "alimentos, comidas, conxeladas, conxelados"
                },
                "shop/funeral_directors": {
                    "name": "Funeraria",
                    "terms": "funeraria, tanatorio, velorio, abellón"
                },
                "shop/furnace": {
                    "name": "Forneiro"
                },
                "shop/furniture": {
                    "name": "Moblaría"
                },
                "shop/garden_centre": {
                    "name": "Centro de xardinaría"
                },
                "shop/gas": {
                    "name": "Tenda de bombonas de gas"
                },
                "shop/gift": {
                    "name": "Tenda de agasallos"
                },
                "shop/greengrocer": {
                    "name": "Froitaría"
                },
                "shop/hairdresser": {
                    "name": "Perrucaría"
                },
                "shop/hardware": {
                    "name": "Ferraxaría"
                },
                "shop/hearing_aids": {
                    "name": "Tenda de audífonos"
                },
                "shop/herbalist": {
                    "name": "Herboristaría"
                },
                "shop/hifi": {
                    "name": "Tenda de equipamento de son"
                },
                "shop/houseware": {
                    "name": "Tenda de artigos do fogar"
                },
                "shop/hunting": {
                    "name": "Tenda de caza"
                },
                "shop/interior_decoration": {
                    "name": "Tenda de decoración de interiores"
                },
                "shop/kiosk": {
                    "name": "Quiosco"
                },
                "shop/kitchen": {
                    "name": "Tenda de deseño de cociñas"
                },
                "shop/laundry": {
                    "name": "Lavandaría"
                },
                "shop/leather": {
                    "name": "Tenda de peles"
                },
                "shop/lighting": {
                    "name": "Tenda de iluminación",
                    "terms": "Iluminación fluorescente, lámpadas, LEDs, luminarias"
                },
                "shop/locksmith": {
                    "name": "Cerralleiro",
                    "terms": "cerralleiro, zarralleiro, cerraxeiro, chaves, duplicado de chaves, copia de chaves"
                },
                "shop/lottery": {
                    "name": "Tenda de lotaría"
                },
                "shop/mall": {
                    "name": "Centro comercial"
                },
                "shop/massage": {
                    "name": "Tenda de masaxes"
                },
                "shop/medical_supply": {
                    "name": "Tenda de subministracións médicas"
                },
                "shop/mobile_phone": {
                    "name": "Tenda de telefonía móbil"
                },
                "shop/money_lender": {
                    "name": "Prestamista de cartos",
                    "terms": "prestamista, usureiro, logreiro, cartos, diñeiro"
                },
                "shop/motorcycle": {
                    "name": "Concesionario de motocicletas"
                },
                "shop/motorcycle_repair": {
                    "name": "Taller de arranxo de motocicletas"
                },
                "shop/music": {
                    "name": "Tenda de música"
                },
                "shop/musical_instrument": {
                    "name": "Tenda de instrumentos musicais"
                },
                "shop/newsagent": {
                    "name": "Tenda de xornais/revistas"
                },
                "shop/nutrition_supplements": {
                    "name": "Tenda de suplementos nutricionais"
                },
                "shop/optician": {
                    "name": "Óptica"
                },
                "shop/organic": {
                    "name": "Tenda de produtos ecolóxicos"
                },
                "shop/outdoor": {
                    "name": "Tenda de actividades ó ar libre",
                    "terms": "alpinismo, montañismo, sendeirismo, acampada, escalada, excursión, GPS"
                },
                "shop/paint": {
                    "name": "Tenda de pinturas"
                },
                "shop/party": {
                    "name": "Tenda de artigos para festas",
                    "terms": "globos, disfraces, decoracións, invitacións, festas, convites, esmorga, algueirada, carallada, chola, folía, foliada, gandaina, pándega, rexouba, riola, ruada, troula, trouleo, xolda, rua, garulada, festividade"
                },
                "shop/pastry": {
                    "name": "Confeitaría ou pastelaría",
                    "terms": "confitaría, pastelaría, pasteis, tartas"
                },
                "shop/pawnbroker": {
                    "name": "Casa de empeños"
                },
                "shop/perfumery": {
                    "name": "Perfumaría"
                },
                "shop/pet": {
                    "name": "Tenda de mascotas"
                },
                "shop/photo": {
                    "name": "Tenda de fotografía"
                },
                "shop/pyrotechnics": {
                    "name": "Tenda de fogos artificiais",
                    "terms": "pirotecnia, fogos artificiais, fogos de artificio"
                },
                "shop/radiotechnics": {
                    "name": "Tenda de compoñentes electrónicos",
                    "terms": "compoñentes, electrónica, radio"
                },
                "shop/religion": {
                    "name": "Tenda relixiosa"
                },
                "shop/rental": {
                    "name": "Tenda de alugueiro",
                    "terms": "alugueiro, arrendamento, arrendo, locación, alugamento, alquilar, alquiler, vehículos, equipos"
                },
                "shop/scuba_diving": {
                    "name": "Tenda de mergullo",
                    "terms": "mergullo, submarinismo, scuba,  buceo, mergullo submarino"
                },
                "shop/seafood": {
                    "name": "Peixaría",
                    "terms": "peixaría, peixería, peixeiro, peixe, marisco"
                },
                "shop/second_hand": {
                    "name": "Tenda de segunda man"
                },
                "shop/sewing": {
                    "name": "Tenda de artigos de costura",
                    "terms": "tenda de subministros de costura, costura, mercería, merzaría, artigos, obxectos, cosedura, confeccion, corte"
                },
                "shop/shoes": {
                    "name": "Zapataría"
                },
                "shop/sports": {
                    "name": "Tenda de deportes"
                },
                "shop/stationery": {
                    "name": "Papelaría"
                },
                "shop/storage_rental": {
<<<<<<< HEAD
                    "name": "Alugamento de almacéns"
=======
                    "name": "Alugueiro de almacéns",
                    "terms": "almacenamento, almacén, almacenaxe, depósito, baulera, aluguer, renta, arrendamento, locación, arrendo, alugamento"
>>>>>>> 770ab139
                },
                "shop/supermarket": {
                    "name": "Supermercado"
                },
                "shop/tailor": {
                    "name": "Xastraría"
                },
                "shop/tattoo": {
                    "name": "Salón de tatuaxes"
                },
                "shop/tea": {
                    "name": "Tenda de té"
                },
                "shop/ticket": {
                    "name": "Venda de entradas"
                },
                "shop/tobacco": {
                    "name": "Estanco"
                },
                "shop/toys": {
                    "name": "Tenda de xoguetes"
                },
                "shop/travel_agency": {
                    "name": "Axencia de viaxes"
                },
                "shop/tyres": {
                    "name": "Tenda de pneumáticos"
                },
                "shop/vacant": {
                    "name": "Local baleiro"
                },
                "shop/vacuum_cleaner": {
                    "name": "Tenda de aspiradoras"
                },
                "shop/variety_store": {
                    "name": "Tenda de variedades ou bazar",
                    "terms": "bazar, todo a cen, todo a 100, variedades"
                },
                "shop/video": {
                    "name": "Videoclube"
                },
                "shop/video_games": {
                    "name": "Tenda de videoxogos"
                },
                "shop/watches": {
                    "name": "Reloxaría"
                },
                "shop/water": {
                    "name": "Tenda de auga potábel",
                    "terms": "auga, agua, potable, bebible, potábel"
                },
                "shop/water_sports": {
                    "name": "Tenda de deportes acuáticos / natación",
                    "terms": "acuático, natación, goggles, lentes natación, bañador, bikini, biquini, neopreno, auga"
                },
                "shop/weapons": {
                    "name": "Armaría"
                },
                "shop/wholesale": {
                    "name": "Almacén ó por maior"
                },
                "shop/window_blind": {
                    "name": "Tenda de persianas"
                },
                "shop/wine": {
                    "name": "Tenda de viños"
                },
                "tourism": {
                    "name": "Turismo"
                },
                "tourism/alpine_hut": {
                    "name": "Refuxio de montaña"
                },
                "tourism/apartment": {
                    "name": "Apartamento de hóspedes"
                },
                "tourism/aquarium": {
                    "name": "Acuario"
                },
                "tourism/artwork": {
                    "name": "Obra artística"
                },
                "tourism/artwork/bust": {
                    "name": "Busto"
                },
                "tourism/artwork/graffiti": {
                    "name": "Graffiti"
                },
                "tourism/artwork/installation": {
                    "name": "Instalación de arte"
                },
                "tourism/artwork/mural": {
                    "name": "Mural"
                },
                "tourism/artwork/sculpture": {
                    "name": "Escultura"
                },
                "tourism/artwork/statue": {
                    "name": "Estatua"
                },
                "tourism/attraction": {
                    "name": "Atracción turística"
                },
                "tourism/camp_site": {
                    "name": "Área de camping"
                },
                "tourism/caravan_site": {
                    "name": "Parque de caravanas"
                },
                "tourism/chalet": {
                    "name": "Casas de vacacións ou chalets"
                },
                "tourism/gallery": {
                    "name": "Galería de arte",
                    "terms": "arte, galería, galería de arte, museo, cadros, cuadros"
                },
                "tourism/guest_house": {
                    "name": "Hostal",
                    "terms": "hostal, pensión, hospedaxe, fonda, pousada, aloxamento, habitación"
                },
                "tourism/hostel": {
                    "name": "Albergue"
                },
                "tourism/hotel": {
                    "name": "Hotel"
                },
                "tourism/information": {
                    "name": "Información"
                },
                "tourism/information/board": {
                    "name": "Taboleiro de información"
                },
                "tourism/information/guidepost": {
                    "name": "Poste indicador",
                    "terms": "indicador, poste indicador, cartel indicador"
                },
                "tourism/information/map": {
                    "name": "Mapa"
                },
                "tourism/information/office": {
                    "name": "Oficina de Información Turística"
                },
                "tourism/motel": {
                    "name": "Motel"
                },
                "tourism/museum": {
                    "name": "Museo"
                },
                "tourism/picnic_site": {
                    "name": "Merendeiro ou zona de pícnic",
                    "terms": "picnic, esparcemento, merendeiro, sitio de picnic, lugar de picnic, zona de picnic"
                },
                "tourism/theme_park": {
                    "name": "Parque de atraccións"
                },
                "tourism/viewpoint": {
                    "name": "Miradoiro"
                },
                "tourism/zoo": {
                    "name": "Zoolóxico"
                },
                "traffic_calming": {
                    "name": "Acougo de tráfico"
                },
                "traffic_calming/bump": {
                    "name": "Redutor de velocidade estreito",
                    "terms": "lombo, banda de frenado, badén, garda tumbado, lombo de burro, lombo de toro, resalto, resalte, tope, rompemuelle, túmulo, calmado de tráfico, redutor de velocidade"
                },
                "traffic_calming/chicane": {
                    "name": "Chicán de Tráfico"
                },
                "traffic_calming/choker": {
                    "name": "Estreitamento",
                    "terms": "estreitamento, camiño estreito"
                },
                "traffic_calming/cushion": {
                    "name": "Banda de freado"
                },
                "traffic_calming/dip": {
                    "name": "Cuneta/Lombo"
                },
                "traffic_calming/hump": {
                    "name": "Badén",
                    "terms": "badén, reductora de velocidade"
                },
                "traffic_calming/island": {
                    "name": "Illa de Tráfico"
                },
                "traffic_calming/rumble_strip": {
                    "name": "Bandas sonoras",
                    "terms": "bandas reductoras de velocidade, bandas sonoras"
                },
                "traffic_calming/table": {
                    "name": "Redutor de velocidade",
                    "terms": "redutor de velocidade ancho, lomo de burro, lomada, velocidade, lento, lombo, badén, baden, lomba, lombada"
                },
                "traffic_sign": {
                    "name": "Sinal de tráfico"
                },
                "traffic_sign/city_limit": {
                    "name": "Sinal de límite de cidade"
                },
                "traffic_sign/city_limit_vertex": {
                    "name": "Sinal de límite de cidade"
                },
                "traffic_sign/maxspeed": {
                    "name": "Sinal de límite da velocidade"
                },
                "traffic_sign/maxspeed_vertex": {
                    "name": "Sinal de límite da velocidade"
                },
                "type/boundary": {
                    "name": "Límite"
                },
                "type/boundary/administrative": {
                    "name": "Límite administrativo"
                },
                "type/multipolygon": {
                    "name": "Multipolígono"
                },
                "type/public_transport/stop_area_group": {
                    "name": "Grupo de área da paraxe de transporte",
                    "terms": "transporte público, parada, punto de detención"
                },
                "type/restriction": {
                    "name": "Restrición"
                },
                "type/restriction/no_left_turn": {
                    "name": "Prohibido xirar á esquerda"
                },
                "type/restriction/no_right_turn": {
                    "name": "Prohibido xirar á dereita"
                },
                "type/restriction/no_straight_on": {
                    "name": "Prohibido seguir de fronte"
                },
                "type/restriction/no_u_turn": {
                    "name": "Prohibido o cambio de sentido"
                },
                "type/restriction/only_left_turn": {
                    "name": "Só cara a esquerda"
                },
                "type/restriction/only_right_turn": {
                    "name": "Só cara a dereita"
                },
                "type/restriction/only_straight_on": {
                    "name": "Só cara adiante"
                },
                "type/route": {
                    "name": "Rota"
                },
                "type/route/bicycle": {
                    "name": "Roteiro ciclista"
                },
                "type/route/bus": {
                    "name": "Liña de bus"
                },
                "type/route/detour": {
                    "name": "Rota de desvío"
                },
                "type/route/ferry": {
                    "name": "Liña de ferri",
                    "terms": "ruta, rota, liña, ferri, itinerario, rumbo, dirección, traxecto, ferry, transbordador, buque, barco"
                },
                "type/route/foot": {
                    "name": "Roteiro a pé"
                },
                "type/route/hiking": {
                    "name": "Roteiro de sendeirismo"
                },
                "type/route/horse": {
                    "name": "Rota de equitación"
                },
                "type/route/light_rail": {
                    "name": "Rota de tren lixeiro"
                },
                "type/route/pipeline": {
                    "name": "Rota de tubaxe",
                    "terms": "ruta, rota, tubería, tubaría, gasoduto, oleoduto, conduto, cañería, duto, ducto, tubaxe, tubo"
                },
                "type/route/power": {
                    "name": "Rota de rede eléctrica",
                    "terms": "liña de alta tensión, cable, cabo, electricidade, enerxía, rede elećtrica, liña electrica, ruta"
                },
                "type/route/road": {
                    "name": "Rota de estrada"
                },
                "type/route/subway": {
                    "name": "Liña do metro"
                },
                "type/route/train": {
                    "name": "Liña de tren"
                },
                "type/route/tram": {
                    "name": "Liña de tranvía"
                },
                "type/route_master": {
                    "name": "Rota mestra"
                },
                "type/site": {
                    "name": "Lugar"
                },
                "type/waterway": {
                    "name": "Canle fluvial",
                    "terms": "vía fluvial, fluvial, acuático, acuatico, acuática, acuatica, cauce, marítima, maritima, navegable, navegábel, canle, canal"
                },
                "waterway": {
                    "name": "Canle fluvial"
                },
                "waterway/boatyard": {
                    "name": "Estaleiro",
                    "terms": "astillero, varadeiro, bote, lancha, embarcación, varadoiro, barco, barcos, embarcacion"
                },
                "waterway/canal": {
                    "name": "Canle"
                },
                "waterway/dam": {
                    "name": "Encoro"
                },
                "waterway/ditch": {
                    "name": "Birta"
                },
                "waterway/dock": {
                    "name": "Dique Húmido/Dique Seco"
                },
                "waterway/drain": {
                    "name": "Cuneta",
                    "terms": "drenaxe, sumidoiro, sumideiro, acougadoiro, desacougadoiro, pluviais, augas, chuvia, chuva, choiva, desagüe, sumidero, alcantarilla, alcantarillado, resumidero"
                },
                "waterway/fuel": {
                    "name": "Gasolineira para embarcacións"
                },
                "waterway/milestone": {
                    "name": "Fito de canle fluvial",
                    "terms": "fita de vías navegables, mollón, mollon, marco, mouteira, chito, marcote, mojón, mojon, marcaxe, marca, navegábel, navegable, canal, canle"
                },
                "waterway/river": {
                    "name": "Río",
                    "terms": "río, regato, afluente, auga"
                },
                "waterway/riverbank": {
                    "name": "Beira do río"
                },
                "waterway/sanitary_dump_station": {
                    "name": "Inodoro para embarcacións"
                },
                "waterway/stream": {
                    "name": "Regato",
                    "terms": "río, regato, rego, torrente, auga"
                },
                "waterway/stream_intermittent": {
                    "name": "Regato intermitente"
                },
                "waterway/water_point": {
                    "name": "Auga potábel para embarcacións",
                    "terms": "auga potable, auga, agua, porto, embarcación, porto deportivo, mariña, marina, barco, paquebote, nave, paquete, lancha, peirao"
                },
                "waterway/waterfall": {
                    "name": "Fervenza",
                    "terms": "abanqueiro, cadoiro, freixa, ruxida, ruxidoira, salto, salto de auga, seimeira, cachoada, cachoeira, cachón, callón, catarata, cascada, caída de auga, brinco de auga, torrente, brinco, férveda, ferveda, brinco"
                },
                "waterway/weir": {
                    "name": "Vaira",
                    "terms": "vaira, presa, represa, encalco, encoro, vertedoiro, hidráulico, aliviadoiro hidráulico, dique, pequena represa"
                }
            }
        },
        "imagery": {
            "AGIV": {
                "attribution": {
                    "text": "© agentschap Informatie Vlaanderen"
                },
                "name": "Imaxes aéreas máis recentes do AIV Flanders"
            },
            "AGIV10cm": {
                "attribution": {
                    "text": "© agentschap Informatie Vlaanderen"
                },
                "name": "Imaxes aéreas do AIV Flandes 2013-2015 10cm"
            },
            "AGIVFlandersGRB": {
                "attribution": {
                    "text": "© agentschap Informatie Vlaanderen"
                },
                "name": "AIV Flanders GRB"
            },
            "AIV_DHMV_II_HILL_25cm": {
                "attribution": {
                    "text": "© agentschap Informatie Vlaanderen"
                },
                "name": "Modelo de altura dixital AIV Flanders II, sombreado multidireccional 0.25 m"
            },
            "AIV_DHMV_II_SVF_25cm": {
                "attribution": {
                    "text": "© agentschap Informatie Vlaanderen"
                },
                "name": "Modelo de altura dixital AIV Flanders II, factor Skyview 0.25 m"
            },
            "Bing": {
                "description": "Imaxes satelitais e aéreas.",
                "name": "Imaxes aéreas do Bing"
            },
            "EOXAT2018CLOUDLESS": {
                "attribution": {
                    "text": "Sentinel-2 sen nubes - https://s2maps.eu polo EOX IT Services GmbH (Contén os datos do Copernicus Sentinel modificados no 2017 e 2018)"
                },
                "description": "Imaxes satelitais post-procesadas do Sentinel",
                "name": "eox.at 2018 sen nubes"
            },
            "EsriWorldImagery": {
                "attribution": {
                    "text": "Termos e opinións"
                },
                "description": "Imaxes mundiais do Esri.",
                "name": "Imaxes mundiais do Esri"
            },
            "EsriWorldImageryClarity": {
                "attribution": {
                    "text": "Termos e opinións"
                },
                "description": "Arquivo de imaxes do Esri que pode que sexan máis craras e máis precisas que a súa capa por defecto.",
                "name": "Imaxes mundiais do Esri (Clarity) Beta"
            },
            "MAPNIK": {
                "attribution": {
                    "text": "© contribuíntes do OpenStreetMap, CC-BY-SA"
                },
                "description": "Capa OpenStreetMap por defecto.",
                "name": "OpenStreetMap (Estándar)"
            },
            "Mapbox": {
                "attribution": {
                    "text": "Termos e opinións"
                },
                "description": "Imaxes satelitais e aéreas.",
                "name": "Mapbox Satélite"
            },
            "Maxar-Premium": {
                "attribution": {
                    "text": "Termos e opinións"
                },
                "description": "O Maxar Premium é un mosaico composto por un mapa base do Maxar con rexións seleccionadas cheas de imaxes +Vivid ou de áreas de interese personalizadas, cunha resolución duns 50 cm ou superior, e actualízase con máis frecuencia.",
                "name": "Imaxes Premium do Maxar (Beta)"
            },
            "Maxar-Standard": {
                "attribution": {
                    "text": "Termos e opinións"
                },
                "description": "Maxar Estándar é un conxunto preciso de imaxes que cobren o 86% da Terra, cunha resolución duns 30-60 cm onde estea dispoñíbel recheo polo Landsat. A antigüidade promedio é duns 2.31 años, con algunhas áreas actualizadas dúas ocasións por ano.",
                "name": "Imaxes Estándar do Maxar (Beta)"
            },
            "OSM_Inspector-Addresses": {
                "attribution": {
                    "text": "© Geofabrik GmbH, contribuíntes do OpenStreetMap, CC-BY-SA"
                },
                "name": "OSM Inspector: Enderezos"
            },
            "OSM_Inspector-Geometry": {
                "attribution": {
                    "text": "© Geofabrik GmbH, contribuíntes do OpenStreetMap, CC-BY-SA"
                },
                "name": "OSM Inspector: Xeometría"
            },
            "OSM_Inspector-Highways": {
                "attribution": {
                    "text": "© Geofabrik GmbH, contribuíntes do OpenStreetMap, CC-BY-SA"
                },
                "name": "OSM Inspector: Estradas"
            },
            "OSM_Inspector-Multipolygon": {
                "attribution": {
                    "text": "© Geofabrik GmbH, contribuíntes do OpenStreetMap, CC-BY-SA"
                },
                "name": "OSM Inspector: Área"
            },
            "OSM_Inspector-Places": {
                "attribution": {
                    "text": "© Geofabrik GmbH, contribuíntes do OpenStreetMap, CC-BY-SA"
                },
                "name": "OSM Inspector: Lugares"
            },
            "OSM_Inspector-Routing": {
                "attribution": {
                    "text": "© Geofabrik GmbH, contribuíntes do OpenStreetMap, CC-BY-SA"
                },
                "name": "OSM Inspector: Roteiros"
            },
            "OSM_Inspector-Tagging": {
                "attribution": {
                    "text": "© Geofabrik GmbH, contribuíntes do OpenStreetMap, CC-BY-SA"
                },
                "name": "OSM Inspector: Etiquetado"
            },
            "SPW_ORTHO_LAST": {
                "name": "Imaxes aéreas máis recentes do SPW(allonie)"
            },
            "SPW_PICC": {
                "name": "Imaxes numéricas PICC do SPW(allonie)"
            },
            "US-TIGER-Roads-2014": {
                "description": "No nivel de achegamento de 16 ou máis, datos do mapa de dominio público dende o US Census. En achegamentos máis baixos, só hai mudanzas dende o 2006 agás as mudanzas xa engadidas no OpenStreetMap",
                "name": "Estradas do TIGER 2014"
            },
            "US-TIGER-Roads-2017": {
                "description": "Amarelo = Datos do mapa de dominio público dende o US Census. Vermello = Datos non atopados no OpenStreetMap",
                "name": "Estradas do TIGER 2017"
            },
            "US-TIGER-Roads-2018": {
                "description": "Amarelo = Datos do mapa de dominio público do Censo dos Estados Unidos. Vermello = Datos non atopados no OpenStreetMap",
                "name": "Estradas do TIGER 2018"
            },
            "US-TIGER-Roads-2019": {
                "name": "Estradas TIGER 2019"
            },
            "USDA-NAIP": {
                "description": "O ano máis recente de DOQQs do Programa Nacional de Imaxes de Agricultura (NAIP) para cada estado nos Estados Unidos adxacentes.",
                "name": "Programa Nacional de Imaxes de Agricultura"
            },
            "US_Forest_Service_roads_overlay": {
                "description": "Estrada: marco verde = sen clasificar. marco marrón = pista. Superficie: grava = recheo marrón claro, asfalto = negro, pavimentado = gris, terra = branco, formigón = azul, herba/pasto = verde. Estacional = barras brancas",
                "name": "Sobreposición de estradas forestais dos EE.UU."
            },
            "UrbISOrtho2016": {
                "attribution": {
                    "text": "Feito por medio do Brussels UrbIS®© - Distribución e Copyright CIRB"
                },
                "name": "UrbIS-Ortho 2016"
            },
            "UrbISOrtho2017": {
                "attribution": {
                    "text": "Feito por medio do Brussels UrbIS®© - Distribución e Copyright CIRB"
                },
                "name": "UrbIS-Ortho 2017"
            },
            "UrbISOrtho2018": {
                "attribution": {
                    "text": "Feito a través do Bruselas UrbIS® © - Distribución e Copyright CIRB"
                },
                "name": "UrbIS-Ortho 2018"
            },
            "UrbisAdmFR": {
                "attribution": {
                    "text": "Feito por medio do Brussels UrbIS®© - Distribución e Copyright CIRB"
                },
                "name": "UrbisAdm FR"
            },
            "UrbisAdmNL": {
                "attribution": {
                    "text": "Feito por medio do Brussels UrbIS®© - Distribución e Copyright CIRB"
                },
                "name": "UrbisAdm NL"
            },
            "Waymarked_Trails-Cycling": {
                "attribution": {
                    "text": "© waymarkedtrails.org, contribuíntes do OpenStreetMap, CC by-SA 3.0"
                },
                "name": "Marcador de Pistas: Ciclismo"
            },
            "Waymarked_Trails-Hiking": {
                "attribution": {
                    "text": "© waymarkedtrails.org, contribuíntes do OpenStreetMap, CC by-SA 3.0"
                },
                "name": "Marcador de Pistas: Excursionismo"
            },
            "Waymarked_Trails-MTB": {
                "attribution": {
                    "text": "© waymarkedtrails.org, contribuíntes do OpenStreetMap, CC by-SA 3.0"
                },
                "name": "Marcador de Pistas: MTB"
            },
            "Waymarked_Trails-Skating": {
                "attribution": {
                    "text": "© waymarkedtrails.org, contribuíntes do OpenStreetMap, CC by-SA 3.0"
                },
                "name": "Marcador de Pistas: Skate"
            },
            "Waymarked_Trails-Winter_Sports": {
                "attribution": {
                    "text": "© waymarkedtrails.org, contribuíntes do OpenStreetMap, CC by-SA 3.0"
                },
                "name": "Marcadores de Pistas: Deportes de inverno"
            },
            "basemap.at": {
                "attribution": {
                    "text": "basemap.at"
                },
                "description": "Mapa base de Austria, baseado nos datos gobernamentais.",
                "name": "basemap.at"
            },
            "basemap.at-orthofoto": {
                "attribution": {
                    "text": "basemap.at"
                },
                "description": "Capa ortofoto fornecida polo basemap.at  \"Sucesor\" de imaxes do geoimage.at.",
                "name": "Ortofoto basemap.at"
            },
            "basemap.at-overlay": {
                "attribution": {
                    "text": "basemap.at"
                },
                "description": "Sobreposición de anotación fornecida por basemap.at.",
                "name": "Sobreposición basemap.at"
            },
            "basemap.at-surface": {
                "attribution": {
                    "text": "basemap.at"
                },
                "description": "Capa da superficie fornecida por basemap.at.",
                "name": "Superficie basemap.at"
            },
            "basemap.at-terrain": {
                "attribution": {
                    "text": "basemap.at"
                },
                "description": "Capa do terreo fornecida por basemap.at.",
                "name": "Terreo basemap.at"
            },
            "eufar-balaton": {
                "attribution": {
                    "text": "Ortofotos do EUFAR Balaton 2010"
                },
                "description": "Imaxe xeo-etiquetada do 1940 do Instituto Limnolóxico Balaton.",
                "name": "Ortofotos do EUFAR Balaton"
            },
            "finds.jp_KBN_2500": {
                "attribution": {
                    "text": "GSI KIBAN 2500"
                },
                "description": "GSI Kiban 2500 a través do finds.jp. Bo para rastrexar, pero un pouco máis vello.",
                "name": "Xapón GSI KIBAN 2500"
            },
            "gsi.go.jp": {
                "attribution": {
                    "text": "Xapón GSI"
                },
                "description": "Imaxes ortográficas do Xapón GSI. Polo xeral, mellor que o bing, pero un pouco máis vello.",
                "name": "Imaxes ortográficas do Xapón GSI"
            },
            "gsi.go.jp_airphoto": {
                "attribution": {
                    "text": "Xapón GSI"
                },
                "description": "Imaxes aéreas do Xapón GSI. Non está ortorrectificado de xeito completo, pero é un chisco máis recente e/ou está cuberto de xeito diferente que as ortoimaxes do GSI.",
                "name": "Imaxes aéreas do Xapón GSI"
            },
            "gsi.go.jp_seamlessphoto": {
                "attribution": {
                    "text": "Imaxes sen ortorectificar do GSI Xapón"
                },
                "description": "Imaxes sen ortorectificar do GSI Xapón. A colección das últimas imaxes ortográficas, imaxe aérea, postdesastre e outros do GSI.",
                "name": "Imaxes sen ortorectificar do GSI Xapón"
            },
            "gsi.go.jp_std_map": {
                "attribution": {
                    "text": "Xapón GSI"
                },
                "description": "Xapón GSI Mapa Estándar. Amplamente cuberto.",
                "name": "Mapa estándar do Xapón GSI"
            },
            "helsingborg-orto": {
                "attribution": {
                    "text": "© Municipio de Helsingborg"
                },
                "description": "Ortofotos do municipio de Helsingborg 2016, dominio público.",
                "name": "Ortofoto de Helsingborg"
            },
            "kalmar-orto-2014": {
                "attribution": {
                    "text": "© Municipio de Kalmar"
                },
                "description": "Ortofotos da costa norte do municipio de Kalmar 2014.",
                "name": "Ortofoto do norte de Kalmar 2014"
            },
            "kalmar-orto-2016": {
                "attribution": {
                    "text": "© Municipio de Kalmar"
                },
                "description": "Ortofotos da costa sur do municipio de Kalmar 2016.",
                "name": "Ortofoto do sur de Kalmar 2016"
            },
            "kalmar-orto-2018": {
                "attribution": {
                    "text": "© Municipio de Kalmar"
                },
                "description": "Ortofotos de áreas urbás do municipio de Kalmar 2018.",
                "name": "Ortofotos Urbás Kalmar 2018"
            },
            "kelkkareitit": {
                "attribution": {
                    "text": "© Kelkkareitit.fi"
                },
                "description": "Kelkkareitit.fi camiños de motonieve do OSM (cobertura nórdica)",
                "name": "Capa de transparencia motoneve nórdica"
            },
            "lantmateriet-orto1960": {
                "attribution": {
                    "text": "© Lantmäteriet, CC0"
                },
                "description": "Mosaico de ortofotos suecas do período 1955-1965. Pódense obter imaxes máis antigas e máis novas.",
                "name": "Ortofotos históricas Lantmäteriet 1960"
            },
            "lantmateriet-orto1975": {
                "attribution": {
                    "text": "© Lantmäteriet, CC0"
                },
                "description": "Mosaico de ortofotos suecas do período 1970-1980. Baixo construción.",
                "name": "Lantmäteriet Ortofoto Histórica 1975"
            },
            "lantmateriet-topowebb": {
                "attribution": {
                    "text": "© Lantmäteriet, CC0"
                },
                "description": "Mapa topografico de Suecia 1:50 000",
                "name": "Mapa topográfico do Lantmäteriet"
            },
            "linkoping-orto": {
                "attribution": {
                    "text": "© Municipio do Linköping"
                },
                "description": "Ortofotos do municipio de Linköping 2010, datos abertos",
                "name": "Ortofotos de Linköping"
            },
            "mapbox_locator_overlay": {
                "attribution": {
                    "text": "Termos e opinións"
                },
                "description": "Amosa os elementos importantes para axudarche a orientarte.",
                "name": "Sobreposición do localizador"
            },
            "openpt_map": {
                "attribution": {
                    "text": "© contribuíntes do OpenStreetMap, CC-BY-SA"
                },
                "name": "Mapa OpenPT (sobreposición)"
            },
            "osm-gps": {
                "attribution": {
                    "text": "© contribuíntes do OpenStreetMap"
                },
                "description": "Pistas GPS públicas subidas ó OpenStreetMap.",
                "name": "Pistas GPS do OpenStreetMap"
            },
            "osm-mapnik-black_and_white": {
                "attribution": {
                    "text": "© contribuíntes do OpenStreetMap, CC-BY-SA"
                },
                "name": "OpenStreetMap (Estándar Branco e Negro)"
            },
            "osm-mapnik-german_style": {
                "attribution": {
                    "text": "© contribuíntes do OpenStreetMap, CC-BY-SA"
                },
                "name": "OpenStreetMap (Estilo Alemá)"
            },
            "osmse-ekonomiska": {
                "attribution": {
                    "text": "© Lantmäteriet"
                },
                "description": "Escaneo de \"mapas económicos\" ca. 1950-1980",
                "name": "Mapa económico de Lantmäteriet 1950-1980"
            },
            "qa_no_address": {
                "attribution": {
                    "text": "Simon Poole, Datos ©contribuíntes do OpenStreetMap"
                },
                "name": "QA Sen Enderezos"
            },
            "skobbler": {
                "attribution": {
                    "text": "© Teselas: skobbler Datos do mapa: contribuíntes do OpenStreetMap"
                },
                "name": "skobbler"
            },
            "skoterleder": {
                "attribution": {
                    "text": "© Skoterleder.org"
                },
                "description": "Camiños de motoneve",
                "name": "Mapa de motoneve Suecia"
            },
            "stamen-terrain-background": {
                "attribution": {
                    "text": "Teselas do mapa por Stamen Design, baixo CC BY 3.0. Datos por OpenStreetMap, baixo ODbL"
                },
                "name": "Terreo Stamen"
            },
            "stockholm-orto": {
                "attribution": {
                    "text": "© Municipio de Estocolmo, CC0"
                },
                "description": "Ortofotos do municipio de Estocolmo no 2016, licenza CC0.",
                "name": "Ortofoto de Estocolmo"
            },
            "tf-cycle": {
                "attribution": {
                    "text": "Mapas © Thunderforest, Datos © contribuíntes do OpenStreetMap"
                },
                "name": "OpenCycleMap de Thunderforest"
            },
            "tf-landscape": {
                "attribution": {
                    "text": "Mapas © Thunderforest, Datos © contribuíntes do OpenStreetMap"
                },
                "name": "Landscape de Thunderforest"
            },
            "trafikverket-baninfo": {
                "attribution": {
                    "text": "© Trafikverket, CC0"
                },
                "description": "Rede de trens de Suecia, incluíndo apeadoiros",
                "name": "Rede de trens de Trafikverket"
            },
            "trafikverket-baninfo-option": {
                "attribution": {
                    "text": "© Trafikverket, CC0"
                },
                "description": "Rede de trens de Suecia, con varias opcións de capas sobre o mapa",
                "name": "Opcións do Trafikverket Railway Network"
            },
            "trafikverket-vagnat": {
                "attribution": {
                    "text": "© Trafikverket, CC0"
                },
                "description": "Rede de estradas suecas NVDB",
                "name": "Rede de estradas Trafikverket"
            },
            "trafikverket-vagnat-extra": {
                "attribution": {
                    "text": "© Trafikverket, CC0"
                },
                "description": "Detalles adicionais da NVDB sueca: referencia de autoestrada, redutores de tráfico, área de descanso, paraxe de autobús, ponte, túnel, cámara de velocidade",
                "name": "Trafikverket Road Network extra"
            },
            "trafikverket-vagnat-navn": {
                "attribution": {
                    "text": "© Trafikverket, CC0"
                },
                "description": "Nomes de rúas suecas NVDB",
                "name": "Nomes de rúas de Trafikverket"
            },
            "trafikverket-vagnat-option": {
                "attribution": {
                    "text": "© Trafikverket, CC0"
                },
                "description": "Rede de estradas suecas NVDB con varias opcións de capas de mapas",
                "name": "Opcións da rede de estradas de Trafikverket"
            }
        },
        "community": {
            "bw-facebook": {
                "name": "Cartografado de Botswana no Facebook",
                "description": "Páxina do OpenStreetMap en Botswana"
            },
            "bw-twitter": {
                "name": "Cartografado de Botswana no Twitter",
                "description": "Twitter do OpenStreetMap en Botswana"
            },
            "cape-coast-youthmappers": {
                "name": "Universidade de Cape Coast YouthMappers",
                "description": "Séguenos no Twitter: {url}",
                "extendedDescription": "Este é o identificador oficial do capítulo de Xoves Cartógrafos da Universidade de Cape Coast, Ghana. Encantannos os mapas, os datos abertos e axudar ás persoas vulnerábeis."
            },
            "osm-gh-facebook": {
                "name": "OpenStreetMap Ghana no Facebook",
                "description": "Grupo do Facebook pra a xente interesada de xeito activo no OpenStreetMap.",
                "extendedDescription": "Cartógrafos na comunidade de Ghana, promocionando os proxectos do OpenStreetMap e Humanitarian OpenStreetMap Team (HOT) en Ghana. Únete a nós."
            },
            "osm-gh-twitter": {
                "name": "OpenStreetMap Ghana no Twitter",
                "description": "Séguenos no Twitter: {url}"
            },
            "talk-gh": {
                "name": "Listaxe de correo Talk-gh",
                "description": "Talk-gh é a listaxe de correo oficial da comunidade do OSM de Ghana."
            },
            "osm-mg-facebook": {
                "name": "Grupo de Facebook do OpenStreetMap na illa de Madagascar",
                "description": "Grupo do Facebook de Malgache para xente interesada no OpenStreetMap"
            },
            "talk-mg": {
                "name": "Listaxe de correo Talk-mg",
                "description": "Lugar para contribuíntes, comunidades e usuarios do OpenStreetMap en Madagascar para compartir e debater."
            },
            "OSM-BGD-facebook": {
                "name": "OpenStreetMap Bangladesh",
                "description": "Mellore o OpenStreetMap en Bangladesh",
                "extendedDescription": "Cartografando en Bangladesh? Tes algunha pregunta e desexas contactar ca comunidade aquí? Únete a nós en {url}. Todos son benvidos!"
            },
            "OSM-India-facebook": {
                "name": "OpenStreetMap India - Cartografado participativo do bairro",
                "description": "Mellore o OpenStreetMap na India",
                "extendedDescription": "Cartografando na India? Tes cuestións e desexas contactar ca comunidade aquí? Únete a nós en {url}. Todos son benvidos!"
            },
            "osm-india-forum": {
                "name": "Foro do OpenStreetMap India",
                "description": "Foro web do OpenStreetMap India"
            },
            "osm-india-github": {
                "name": "GitHub do OpenStreetMap India",
                "description": "Codifica connosco: {url}"
            },
            "osm-india-telegram": {
                "description": "Únete á nosa familia: {url}"
            },
            "OSM-india-twitter": {
                "name": "Twitter do OpenStreetMap India",
                "description": "Estamos só a un chío de distancia: {url}"
            },
            "osm-india-website": {
                "name": "OpenStreetMap India"
            },
            "osm-india-youtube": {
                "description": "Subscríbete á nosa canle: {url}"
            },
            "OSM-India-Puducherry-Facebook": {
                "name": "Free Software Hardware Movement - Facebook"
            },
            "OSM-IDN-facebook": {
                "extendedDescription": "Cartografando na Indonesia? Tes cuestións e desexas contactar ca comunidade aquí? Únete a nós en {Url}. Todos son benvidos!"
            },
            "osm-iran-forum": {
                "extendedDescription": "Un foro web para os usuarios do OpenStreetMap en Irán. Síntete ceibe de facer cuestións e debater con outros!"
            },
            "OSM-japan-facebook": {
                "name": "Comunidad OpenStreetMap Xapón",
                "description": "Cartógrafos e usuarios do OpenStreetMap no Xapón"
            },
            "OSM-japan-mailinglist": {
                "name": "Listaxe de correo do OpenStreetMap Xapón",
                "description": "Talk-ja é unha listaxe de correo oficial para a Comunidade Xaponesa"
            },
            "OSM-japan-twitter": {
                "name": "Twitter do OpenStreetMap Xapón",
                "description": "Cancelo no Twitter: {url}"
            },
            "OSM-japan-website": {
                "name": "OpenStreetMap Xapón",
                "description": "Cartógrafos e usuarios do OpenStreetMap no Xapón"
            },
            "OSM-MY-facebook": {
                "name": "OpenStreetMap Malaisia no Facebook",
                "description": "Para parolar sobre calquera cousa relacionada co OpenStreetMap!"
            },
            "OSM-MY-forum": {
                "name": "Foro do OpenStreetMap Malaisia",
                "description": "Foro oficial do OpenStreetMap Malaisia"
            },
            "OSM-MY-matrix": {
                "name": "Canle de Riot do OpenStreetMap Malaisia",
                "description": "Tódolos cartógrafos son benvidos! Rexístrate en {signupUrl}"
            },
            "OSM-MNG-facebook": {
                "extendedDescription": "Cartografando en Mongolia? Tes cuestións e desexas contactar ca comunidade aquí? Únete a nós en {Url}. Todos son benvidos!"
            },
            "be-forum": {
                "description": "Foro web do OpenStreetMap Bélxica"
            },
            "be-irc": {
                "name": "IRC do OpenStreetMap Bélxica",
                "description": "Únete a #osmbe en irc.oftc.net (porto 6667)",
                "extendedDescription": "Únete a #osmbe en irc.oftc.net (porto 6667), está ligado ca canle de conversa de Matrix"
            },
            "be-mailinglist": {
                "name": "Listaxe de correo de Talk-be",
                "description": "Talk-be é a listaxe de correo oficial para a comunidade belga do OSM"
            },
            "be-matrix": {
                "name": "Canle de Matrix do OpenStreetMap BE",
                "description": "Tódolos cartógrafos son benvidos!",
                "extendedDescription": "A maioría das conversas ocorren na canle \"OpenStreetMap Belgium\". Podes preguntar calquera cousa alí! As outras salas son para eidos específicos."
            },
            "be-meetup": {
                "name": "Xuntanza do OpenStreetMap Bélxica",
                "description": "Xuntanzas presenciais de tódolos interesados no OpenStreetMap",
                "extendedDescription": "As xuntanzas presenciais son xeniais para coñecer a outros cartógrafos, facerlles cuestións e aprender moito. Son de xeito especial benvidos os novos contribuíntes!"
            },
            "be-twitter": {
                "name": "Twitter do OpenStreetMap Bélxica",
                "description": "OSM Bélxica no Twitter: @osm_be"
            },
            "hr-facebook": {
                "name": "Grupo de Facebook do OpenStreetMap de Croacia"
            },
            "fr-facebook": {
                "name": "Páxina do Facebook do OpenStreetMap Francia",
                "description": "Páxina do Facebook do OpenStreetMap Francia"
            },
            "de-berlin-twitter": {
                "description": "Séguenos no Twitter: {url}"
            },
            "de-forum": {
                "description": "Foro web do OpenStreetMap Alemaña"
            },
            "hu-facebook": {
                "name": "OpenStreetMap Hungría no Facebook",
                "description": "Cartógrafos e Facebook do OpenStreetMap en Hungría"
            },
            "is-facebook": {
                "name": "OpenStreetMap Islandia no Facebook"
            },
            "it-facebook": {
                "name": "Facebook do OpenStreetMap Italia",
                "description": "Unirse á comunidade do OpenStreetMap Italia no Facebook"
            },
            "it-twitter": {
                "description": "Séguenos no Twitter en {url}"
            },
            "OSM-Rome-meetup": {
                "description": "Mellora o OpenStreetMap na área de Roma"
            },
            "Trentino-Mailing-List": {
                "name": "Listaxe de correo do OpenStreetMap para Trentino",
                "description": "Listaxe de conversas rexionais do OpenStreetMap Italia para Trentino"
            },
            "OSM-PL-facebook-group": {
                "name": "Grupo de Facebook do OpenStreetMap Polonia"
            },
            "Galicia-Telegram": {
                "name": "Telegram do OpenStreetMap Galicia",
                "description": "Telegram do OpenStreetMap Galicia"
            },
            "Galicia-Twitter": {
                "name": "Twitter do OpenStreetMap Galicia"
            },
            "galicia-wiki": {
                "name": "Wikiproxecto do OpenStreetMap Galicia",
                "description": "Todo o que precisas saber sobre o cartografado en Galiza: {url} (todas as ferramentas do mundo do OSM están en galego, emprégaas!)"
            },
            "OSM-ES-mailinglist": {
                "name": "Listaxe de correo talk-es",
                "description": "Unha listaxe de correo para debater sobre o OpenStreetMap en España"
            },
            "OSM-ES-telegram": {
                "name": "@OSMes no Telegram",
                "description": "Grupo de Telegram do OpenStreetMap España"
            },
            "se-facebook": {
                "name": "Facebook do OpenStreetMap Suecia",
                "description": "OpenStreetMap Suecia no Facebook"
            },
            "se-twitter": {
                "description": "Séguenos no Twitter en {url}"
            },
            "ym-University-of-Exeter": {
                "extendedDescription": "Somos un equipo de entusiastas xeógrafos cun amplo coñecemento dos SIG. Apaixoanos apoiar á Sociedade da Cruz Vermella Británica con varios esforzos de axuda humanitaria. Tamén somos importantes mestres da importancia da cartografía dos datos obtidos a distancia e o xeito no que isto axuda sobre o terreo. As nosas xuntanzas que facemos (chamadas mapatóns) teñen enfoques académicos temáticos que destacan as diferentes pescudas do SIG no noso departamento de xeografía, ó mesmo tempo que funcionan coma acontecementos de concienciación sobre a empregabilidade que utilizamos para convidar a oradores a falar sobre as súas carreiras na SIG/Cruz Vermella Británica."
            },
            "Bay-Area-OpenStreetMappers": {
                "name": "OpenStreetMappers da área da badía",
                "description": "Mellore o OpenStreetMap na área da badía"
            },
            "GeoPhilly": {
                "name": "GeoPhilly"
            },
            "MapMinnesota": {
                "name": "MapMinnesota"
            },
            "OSM-SoCal": {
                "extendedDescription": "O OpenStreetMap (OSM) Southern California é para todos aquilos interesados ​​en cartografar para traballar xuntos co OpenStreetMap. O OpenStreetMap, a Wikipedia de mapas, é un mapa de código aberto e de balde creado por máis de 1.000.000 de voluntarios en todo o mundo. Todos son benvidos. Se non coñece o OpenStreetMap, ensinarémoslle. Se ten unha idea para un proxecto de cartografado ou incluso unha andaina ou roteiro que o grupo poida facer, xenial!"
            },
            "OSM-AR-facebook": {
                "name": "Facebook do OpenStreetMap Arxentina",
                "description": "Unirse á comunidade do OpenStreetMap Arxentina no Facebook"
            },
            "OSM-AR-forum": {
                "name": "Foro web do OpenStreetMap Arxentina",
                "description": "Únete ó foro web do OpenStreetMap Arxentina",
                "extendedDescription": "Axeitado para conversas longas ou importantes. Tempo de resposta tardo. "
            },
            "OSM-AR-irc": {
                "name": "IRC do OpenStreetMap Arxentina",
                "description": "Únete a #osm-ar en irc.oftc.net (porto 6667)",
                "extendedDescription": "Seica atopes ó usuario máis experto da comunidade."
            },
            "OSM-AR-mailinglist": {
                "name": "Listaxe de correo Talk-ar",
                "description": "Listaxe de correo electrónico vella. Case sen uso hoxe en día."
            },
            "OSM-AR-telegram": {
                "name": "Telegram do OpenStreetMap Arxentina",
                "description": "Únete á comunidade do OpenStreetMap Arxentina no Telegram",
                "extendedDescription": "A canle máis activa da comunidade, axeitada para parolar e obter respostas ás túas cuestións no mesmo intre. Todos son benvidos!"
            },
            "OSM-AR-twitter": {
                "name": "Twitter do OpenStreetMap Arxentina",
                "description": "Seguenos no Twitter na seguinte ligazón {url}",
                "extendedDescription": "Novas da comunidade local e do OpenStreetMap en xeral. "
            },
            "OSM-BO-mailinglist": {
                "name": "Listaxe de correo talk-bo",
                "description": "Talk-bo é a listaxe de correo oficial da comunidade boliviana do OpenStreetMap",
                "extendedDescription": "Cartografando en Bolivia? Tes cuestións e desexas contactar ca comunidade aquí? Únete a nós en {url}. Todos son benvidos!"
            },
            "Bahia-telegram": {
                "name": "Grupo de Telegram do OpenStreetMap Baía",
                "description": "Únete á comunidade do OpenStreetMap Baía no Telegram",
                "extendedDescription": "Únete á comunidade para obter máis información acerca do OpenStreetMap, facer cuestións ou participar nas nosas xuntanzas. Todos son benvidos!"
            },
            "OSM-br-twitter": {
                "description": "Seguenos no Twitter na seguinte ligazón {url}"
            },
            "OSM-CL-facebook": {
                "name": "Facebook do OpenStreetMap Chile",
                "description": "Unirse á comunidade do OpenStreetMap Chile no Facebook"
            },
            "OSM-CO-facebook": {
                "name": "Facebook do OpenStreetMap Colombia",
                "description": "Unirse á comunidade do OpenStreetMap Colombia no Facebook"
            },
            "OSM-PE-facebook": {
                "name": "Facebook do OpenStreetMap Perú",
                "description": "Unirse á comunidade do OpenStreetMap Perú no Facebook"
            },
            "LATAM-Facebook": {
                "name": "Facebook do OpenStreetMap Latinoamérica",
                "description": "OpenStreetMap Latinoamérica no Facebook"
            },
            "OSM-Discord": {
                "description": "Póñase en contacto con outros cartógrafos a través do Discord"
            },
            "OSM-Facebook": {
                "name": "OpenStreetMap no Facebook",
                "description": "Dános un Góstame no Facebook para ver novas e actualizacións sobre o OpenStreetMap"
            },
            "OSM-help": {
                "name": "Axuda de OpenStreetMap",
                "description": "Fai unha pregunta e obtén respostas no sitio de cuestións e respostas xestionado pola comunidade do OSM."
            },
            "OSM-IRC": {
                "name": "IRC do OpenStreetMap",
                "description": "Únete a #osm en irc.oftc.net (porto 6667)"
            },
            "OSM-Reddit": {
                "name": "OpenStreetMap no Reddit",
                "description": "/r/openstreetmap/ é un bo sitio para aprender máis sobre o OpenStreetMap. Pregúntanos calquera cousa!"
            },
            "OSM-Telegram": {
                "name": "Telegram do OpenStreetMap",
                "description": "Únete no Telegram ó supergrupo global do OpenStreetMap en {url}"
            },
            "OSM-Twitter": {
                "name": "Twitter do OpenStreetMap",
                "description": "Séguenos no Twitter en {url}"
            },
            "OSMF": {
                "name": "Fundación OpenStreetMap",
                "description": "OSMF é unha organización sen ánimo de lucro estabelecida no Reino Unido que apoia ó proxecto do OpenStreetMap"
            }
        }
    }
}<|MERGE_RESOLUTION|>--- conflicted
+++ resolved
@@ -4545,11 +4545,7 @@
                     "terms": "pendello para bicicletas, bici"
                 },
                 "amenity/bicycle_rental": {
-<<<<<<< HEAD
-                    "name": "Alugamento de bicicletas",
-=======
                     "name": "Alugueiro de bicicletas",
->>>>>>> 770ab139
                     "terms": "bici, bicicleta, alugueiro, préstamo, alugamento, locación"
                 },
                 "amenity/bicycle_repair_station": {
@@ -4561,11 +4557,7 @@
                     "terms": "cervexa, bar, terraza, xardín, ó ar libre, ao aire libre, biergarten"
                 },
                 "amenity/boat_rental": {
-<<<<<<< HEAD
-                    "name": "Alugamento de embarcacións",
-=======
                     "name": "Alugueiro de embarcacións",
->>>>>>> 770ab139
                     "terms": "alugueiro, alugamento, locación, bote, barca, lancha, embarcación, embarcacións"
                 },
                 "amenity/bureau_de_change": {
@@ -4584,11 +4576,7 @@
                     "terms": "car pool, car pooling, transporte, automóbil, vehículo, auto, carro, coche, compartido"
                 },
                 "amenity/car_rental": {
-<<<<<<< HEAD
-                    "name": "Alugamento de automóbiles",
-=======
                     "name": "Alugueiro de automóbiles",
->>>>>>> 770ab139
                     "terms": "alugueiro, alugamento, locación, coche, automóbil, vehículo, rent-a-car"
                 },
                 "amenity/car_sharing": {
@@ -4945,13 +4933,8 @@
                     "terms": "centro de reciclaxe, punto limpo"
                 },
                 "amenity/recycling_container": {
-<<<<<<< HEAD
-                    "name": "Colector de reciclaxe",
-                    "terms": "reciclaxe, colector, contenedor, contedor, lixo, basura"
-=======
                     "name": "Contedor de reciclaxe",
                     "terms": "reciclaxe, colector, contenedor, contedor, lixo, basura, vidro, papel, carton"
->>>>>>> 770ab139
                 },
                 "amenity/register_office": {
                     "name": "Oficina do rexistro"
@@ -6374,11 +6357,7 @@
                     "name": "Reserva natural"
                 },
                 "leisure/outdoor_seating": {
-<<<<<<< HEAD
-                    "name": "Área de asentos ó exterior",
-=======
                     "name": "Zona de asentos ó exterior",
->>>>>>> 770ab139
                     "terms": "ó ar libre, ó aire libre, ao ar libre, ao aire libre, xardín de cervexa, comedor, cafetería, cafetaría, cafeteria, restaurante, pub, bar, patio, terraza, mesas, estar, sombrilla, parasol, antuca, catasol"
                 },
                 "leisure/park": {
@@ -6881,13 +6860,10 @@
                 "office/physician": {
                     "name": "Médico"
                 },
-<<<<<<< HEAD
-=======
                 "office/political_party": {
                     "name": "Oficina do partido político",
                     "terms": "oficina de partido político, partido político, politico, politica, sede"
                 },
->>>>>>> 770ab139
                 "office/private_investigator": {
                     "name": "Oficina de investigador privado"
                 },
@@ -7006,10 +6982,6 @@
                     "name": "Turbina de auga",
                     "terms": "encalco, encoro, represa, vaira, xerador, xenerador, turbina francis, hidroelectricidade, turbina kaplan, turbina pelton"
                 },
-                "power/generator/method/photovoltaic": {
-                    "name": "Panel solar",
-                    "terms": "módulo fotovoltaico, FV, PV, luz solar, solar, panel"
-                },
                 "power/generator/source/wind": {
                     "name": "Turbina eólica"
                 },
@@ -7044,8 +7016,6 @@
                 "power/transformer": {
                     "name": "Transformador"
                 },
-<<<<<<< HEAD
-=======
                 "public_transport/platform/aerialway_point": {
                     "name": "Paraxe / Plataforma de vía aérea"
                 },
@@ -7060,15 +7030,12 @@
                 "public_transport/platform/ferry_point": {
                     "name": "Paraxe / Plataforma de ferri"
                 },
->>>>>>> 770ab139
                 "public_transport/platform/light_rail": {
                     "name": "Plataforma de tren lixeiro"
                 },
                 "public_transport/platform/light_rail_point": {
                     "name": "Paraxe / Plataforma de tren lixeiro"
                 },
-<<<<<<< HEAD
-=======
                 "public_transport/platform/monorail_point": {
                     "name": "Paraxe / Plataforma de monorraíl"
                 },
@@ -7090,20 +7057,16 @@
                     "name": "Paraxe / Plataforma de transporte público",
                     "terms": "plataforma, transporte público, tránsito, transporte, parada"
                 },
->>>>>>> 770ab139
                 "public_transport/station": {
                     "name": "Estación de transporte público"
                 },
                 "public_transport/station_bus": {
                     "name": "Estación de autobuses"
                 },
-<<<<<<< HEAD
-=======
                 "public_transport/station_ferry": {
                     "name": "Estación / Terminal de ferri",
                     "terms": "barco, muelle, transbordador, ferry, buque, transporte público, transporte publico, estación, terminal, tránsito, transporte, ferri, peirao, barco"
                 },
->>>>>>> 770ab139
                 "public_transport/station_light_rail": {
                     "name": "Estación de tren lixeiro"
                 },
@@ -7591,12 +7554,8 @@
                     "name": "Papelaría"
                 },
                 "shop/storage_rental": {
-<<<<<<< HEAD
-                    "name": "Alugamento de almacéns"
-=======
                     "name": "Alugueiro de almacéns",
                     "terms": "almacenamento, almacén, almacenaxe, depósito, baulera, aluguer, renta, arrendamento, locación, arrendo, alugamento"
->>>>>>> 770ab139
                 },
                 "shop/supermarket": {
                     "name": "Supermercado"
