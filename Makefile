# See the README for installation instructions.

NODE_PATH ?= ./node_modules
# JS_COMPILER = $(NODE_PATH)/uglify-js/bin/uglifyjs
JS_BEAUTIFIER = uglifyjs -b -i 2 -nm -ns
JS_COMPILER = uglifyjs
LOCALE ?= en_US

all: \
	iD.js \
	iD.min.js

.INTERMEDIATE iD.js: \
	js/lib/bootstrap-tooltip.js \
	js/lib/d3.v3.js \
	js/lib/d3.geo.tile.js \
	js/lib/d3.keybinding.js \
	js/lib/d3.one.js \
	js/lib/d3.size.js \
	js/lib/d3.tail.js \
	js/lib/d3.trigger.js \
	js/lib/d3.typeahead.js \
	js/lib/jxon.js \
	js/lib/lodash.js \
	js/lib/ohauth.js \
	js/lib/rtree.js \
	js/lib/sha.js \
	js/id/start.js \
	js/id/id.js \
	js/id/connection.js \
	js/id/oauth.js \
	js/id/services/*.js \
	data/data.js \
	data/imagery.js \
	data/deprecated.js \
	js/id/util.js \
	js/id/geo.js \
	js/id/geo/*.js \
	js/id/actions.js \
	js/id/actions/*.js \
	js/id/behavior.js \
	js/id/behavior/*.js \
	js/id/modes.js \
	js/id/modes/*.js \
	js/id/operations.js \
	js/id/operations/*.js \
<<<<<<< HEAD
	js/id/controller/*.js \
	js/id/graph/*.js \
=======
	js/id/core/*.js \
>>>>>>> 2ebc9381
	js/id/renderer/*.js \
	js/id/svg.js \
	js/id/svg/*.js \
	js/id/ui.js \
	js/id/ui/*.js \
	js/id/validate.js \
	js/id/end.js \
	js/lib/locale.js \
	locale/*.js

iD.js: Makefile
	@rm -f $@
	cat $(filter %.js,$^) > $@

%.min.js: %.js Makefile
	@rm -f $@
	$(JS_COMPILER) $< -o $@

clean:
	rm -f iD*.js<|MERGE_RESOLUTION|>--- conflicted
+++ resolved
@@ -44,12 +44,7 @@
 	js/id/modes/*.js \
 	js/id/operations.js \
 	js/id/operations/*.js \
-<<<<<<< HEAD
-	js/id/controller/*.js \
-	js/id/graph/*.js \
-=======
 	js/id/core/*.js \
->>>>>>> 2ebc9381
 	js/id/renderer/*.js \
 	js/id/svg.js \
 	js/id/svg/*.js \
